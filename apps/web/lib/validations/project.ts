--- conflicted
+++ resolved
@@ -80,7 +80,6 @@
   id: z.string(),
   layer_order: z.array(z.number()),
   max_extent: z.tuple([z.number(), z.number(), z.number(), z.number()]).optional(),
-<<<<<<< HEAD
   builder_config: builderConfigSchema
     .default({
       settings: {},
@@ -88,10 +87,7 @@
     })
     .optional(),
   active_scenario_id: z.string().nullable().optional(),
-=======
-  active_scenario_id: z.string().nullable(),
   basemap: z.string().optional(),
->>>>>>> e01148c1
   updated_at: z.string(),
   created_at: z.string(),
   shared_with: shareProjectSchema.optional(),
