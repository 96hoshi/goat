--- conflicted
+++ resolved
@@ -61,7 +61,6 @@
                 width: `100%`,
               },
             }}>
-<<<<<<< HEAD
             <Box
               sx={{
                 position: "absolute",
@@ -69,10 +68,6 @@
                 height: "100%",
               }}>
               <PublicProjectLayout project={project} projectLayers={_projectLayers} />
-=======
-            <Box>
-              <PublicProjectNavigation projectLayers={_projectLayers} project={project} />
->>>>>>> e01148c1
             </Box>
             <MapViewer
               layers={_projectLayers}
