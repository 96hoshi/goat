from typing import Any, Dict, List, Union
from uuid import UUID

from fastapi import (
    APIRouter,
    Body,
    Depends,
    HTTPException,
    Path,
    Query,
    Request,
    status,
)
from fastapi.responses import JSONResponse
from fastapi_pagination import Page
from fastapi_pagination import Params as PaginationParams
from pydantic import UUID4
from sqlalchemy import select

from core.core.chart import read_chart_data
from core.crud.crud_layer_project import layer_project as crud_layer_project
from core.crud.crud_project import project as crud_project
from core.crud.crud_scenario import scenario as crud_scenario
from core.crud.crud_user_project import user_project as crud_user_project
from core.db.models._link_model import (
    LayerProjectLink,
    ScenarioScenarioFeatureLink,
    UserProjectLink,
)
from core.db.models.project import Project
from core.db.models.scenario import Scenario
from core.db.models.scenario_feature import ScenarioFeature
from core.db.session import AsyncSession
from core.deps.auth import auth_z, auth_z_lite
from core.endpoints.deps import get_db, get_scenario, get_user_id
from core.schemas.common import OrderEnum
from core.schemas.error import HTTPErrorHandler
from core.schemas.project import (
    IFeatureStandardProjectRead,
    IFeatureStreetNetworkProjectRead,
    IFeatureToolProjectRead,
    InitialViewState,
    IProjectBaseUpdate,
    IProjectCreate,
    IProjectRead,
    IRasterProjectRead,
    ITableProjectRead,
    ProjectPublicRead,
)
from core.schemas.project import (
    request_examples as project_request_examples,
)
from core.schemas.scenario import (
    IScenarioCreate,
    IScenarioFeatureCreate,
    IScenarioFeatureUpdate,
    IScenarioUpdate,
)
from core.schemas.scenario import (
    request_examples as scenario_request_examples,
)
from core.schemas.toolbox_base import ColumnStatisticsOperation
from core.utils import delete_orphans, to_feature_collection

router = APIRouter()


### Project endpoints
@router.post(
    "",
    summary="Create a new project",
    response_model=IProjectRead,
    response_model_exclude_none=True,
    status_code=201,
    dependencies=[Depends(auth_z)],
)
async def create_project(
    async_session: AsyncSession = Depends(get_db),
    user_id: UUID4 = Depends(get_user_id),
    *,
    project_in: IProjectCreate = Body(
        ..., example=project_request_examples["create"], description="Project to create"
    ),
) -> IProjectRead:
    """This will create an empty project with a default initial view state. The project does not contains layers."""

    # Create project
    return await crud_project.create(
        async_session=async_session,
        project_in=Project(**project_in.model_dump(exclude_none=True), user_id=user_id),
        initial_view_state=project_in.initial_view_state,
    )


@router.get(
    "/{project_id}",
    summary="Retrieve a project by its ID",
    response_model=IProjectRead,
    response_model_exclude_none=True,
    status_code=200,
    dependencies=[Depends(auth_z)],
)
async def read_project(
    async_session: AsyncSession = Depends(get_db),
    user_id: UUID = Depends(get_user_id),
    project_id: UUID4 = Path(
        ...,
        description="The ID of the project to get",
        example="3fa85f64-5717-4562-b3fc-2c963f66afa6",
    ),
) -> IProjectRead:
    """Retrieve a project by its ID."""

    # Get project
    project = await crud_project.get(async_session, id=project_id)
    if project is None:
        raise HTTPException(
            status_code=status.HTTP_404_NOT_FOUND, detail="Project not found"
        )
    return IProjectRead(**project.model_dump())


@router.get(
    "",
    summary="Retrieve a list of projects",
    response_model=Page[IProjectRead],
    response_model_exclude_none=True,
    status_code=200,
    dependencies=[Depends(auth_z)],
)
async def read_projects(
    async_session: AsyncSession = Depends(get_db),
    page_params: PaginationParams = Depends(),
    folder_id: UUID4 | None = Query(None, description="Folder ID"),
    user_id: UUID4 = Depends(get_user_id),
    team_id: UUID | None = Query(
        None,
        description="The ID of the team to get the layers from",
        example="3fa85f64-5717-4562-b3fc-2c963f66afa6",
    ),
    organization_id: UUID | None = Query(
        None,
        description="The ID of the organization to get the layers from",
        example="3fa85f64-5717-4562-b3fc-2c963f66afa6",
    ),
    search: str = Query(None, description="Searches the name of the project"),
    order_by: str = Query(
        None,
        description="Specify the column name that should be used to order. You can check the Project model to see which column names exist.",
        example="created_at",
    ),
    order: OrderEnum = Query(
        "descendent",
        description="Specify the order to apply. There are the option ascendent or descendent.",
        example="descendent",
    ),
) -> Page[IProjectRead]:
    """Retrieve a list of projects."""

    projects = await crud_project.get_projects(
        async_session=async_session,
        user_id=user_id,
        folder_id=folder_id,
        page_params=page_params,
        search=search,
        order_by=order_by,
        order=order,
        team_id=team_id,
        organization_id=organization_id,
    )

    return projects


@router.put(
    "/{project_id}",
    response_model=IProjectRead,
    response_model_exclude_none=True,
    status_code=200,
    dependencies=[Depends(auth_z)],
)
async def update_project(
    async_session: AsyncSession = Depends(get_db),
    project_id: UUID4 = Path(
        ...,
        description="The ID of the project to get",
        example="3fa85f64-5717-4562-b3fc-2c963f66afa6",
    ),
    project_in: IProjectBaseUpdate = Body(
        ..., example=project_request_examples["update"], description="Project to update"
    ),
) -> IProjectRead:
    """Update base attributes of a project by its ID."""

    # Update project
    project = await crud_project.update_base(
        async_session=async_session,
        id=project_id,
        project=project_in,
    )
    return project


@router.delete(
    "/{project_id}",
    response_model=None,
    status_code=204,
    dependencies=[Depends(auth_z)],
)
async def delete_project(
    async_session: AsyncSession = Depends(get_db),
    project_id: UUID4 = Path(
        ...,
        description="The ID of the project to get",
        example="3fa85f64-5717-4562-b3fc-2c963f66afa6",
    ),
) -> None:
    """Delete a project by its ID."""

    # Get project
    project = await crud_project.get(async_session, id=project_id)
    if project is None:
        raise HTTPException(
            status_code=status.HTTP_404_NOT_FOUND, detail="Project not found"
        )

    # Delete project
    await crud_project.delete(db=async_session, id=project_id)
    return


@router.get(
    "/{project_id}/initial-view-state",
    response_model=InitialViewState,
    response_model_exclude_none=True,
    status_code=200,
    dependencies=[Depends(auth_z)],
)
async def read_project_initial_view_state(
    async_session: AsyncSession = Depends(get_db),
    user_id: UUID4 = Depends(get_user_id),
    project_id: UUID4 = Path(
        ...,
        description="The ID of the project to get",
        example="3fa85f64-5717-4562-b3fc-2c963f66afa6",
    ),
) -> InitialViewState:
    """Retrieve initial view state of a project by its ID."""

    # Get initial view state
    user_project = (
        await crud_user_project.get_by_multi_keys(
            async_session, keys={"user_id": user_id, "project_id": project_id}
        )
    )[0]
    assert type(user_project) is UserProjectLink
    return InitialViewState(**user_project.initial_view_state)


@router.put(
    "/{project_id}/initial-view-state",
    response_model=InitialViewState,
    response_model_exclude_none=True,
    status_code=200,
    dependencies=[Depends(auth_z)],
)
async def update_project_initial_view_state(
    async_session: AsyncSession = Depends(get_db),
    user_id: UUID4 = Depends(get_user_id),
    project_id: UUID4 = Path(
        ...,
        description="The ID of the project to get",
        example="3fa85f64-5717-4562-b3fc-2c963f66afa6",
    ),
    initial_view_state: InitialViewState = Body(
        ...,
        example=project_request_examples["initial_view_state"],
        description="Initial view state to update",
    ),
) -> InitialViewState:
    """Update initial view state of a project by its ID."""

    # Update project
    user_project = await crud_user_project.update_initial_view_state(
        async_session,
        user_id=user_id,
        project_id=project_id,
        initial_view_state=initial_view_state,
    )
    return InitialViewState(**user_project.initial_view_state)


##############################################
### Layer endpoints
##############################################


@router.post(
    "/{project_id}/layer",
    response_model=List[
        IFeatureStandardProjectRead
        | IFeatureToolProjectRead
        | ITableProjectRead
        | IRasterProjectRead
    ],
    response_model_exclude_none=True,
    status_code=200,
    dependencies=[Depends(auth_z)],
)
async def add_layers_to_project(
    async_session: AsyncSession = Depends(get_db),
    project_id: UUID4 = Path(
        ...,
        description="The ID of the project to get",
        example="3fa85f64-5717-4562-b3fc-2c963f66afa6",
    ),
    layer_ids: List[UUID4] = Query(
        ...,
        description="List of layer IDs to add to the project",
        example=["3fa85f64-5717-4562-b3fc-2c963f66afa6"],
    ),
) -> List[
    IFeatureStandardProjectRead
    | IFeatureToolProjectRead
    | ITableProjectRead
    | IRasterProjectRead
]:
    """Add layers to a project by its ID."""

    # Add layers to project
    layers_project = await crud_layer_project.create(
        async_session=async_session,
        project_id=project_id,
        layer_ids=layer_ids,
    )
    assert isinstance(layers_project, List)

    return layers_project


@router.get(
    "/{project_id}/layer",
    response_model=list,
    response_model_exclude_none=True,
    status_code=200,
    dependencies=[Depends(auth_z)],
)
async def get_layers_from_project(
    async_session: AsyncSession = Depends(get_db),
    project_id: UUID4 = Path(
        ...,
        description="The ID of the project to get",
        example="3fa85f64-5717-4562-b3fc-2c963f66afa6",
    ),
) -> List[
    IFeatureStandardProjectRead
    | IFeatureToolProjectRead
    | IFeatureStreetNetworkProjectRead
    | ITableProjectRead
    | IRasterProjectRead
]:
    """Get layers from a project by its ID."""

    # Get all layers from project
    layers_project = await crud_layer_project.get_layers(
        async_session,
        project_id=project_id,
    )
    assert isinstance(layers_project, List)

    return layers_project


@router.get(
    "/{project_id}/layer/{layer_project_id}",
    response_model=IFeatureStandardProjectRead
    | IFeatureToolProjectRead
    | ITableProjectRead
    | IRasterProjectRead,
    response_model_exclude_none=True,
    status_code=200,
    dependencies=[Depends(auth_z)],
)
async def get_layer_from_project(
    async_session: AsyncSession = Depends(get_db),
    project_id: UUID4 = Path(
        ...,
        description="The ID of the project to get",
        example="3fa85f64-5717-4562-b3fc-2c963f66afa6",
    ),
    layer_project_id: int = Path(
        ...,
        description="Layer project ID to get",
        example="1",
    ),
) -> Union[
    IFeatureStandardProjectRead
    | IFeatureToolProjectRead
    | ITableProjectRead
    | IRasterProjectRead
]:
    layer_project = (
        await crud_layer_project.get_by_ids(async_session, ids=[layer_project_id])
    )[0]
    assert type(layer_project) is (
        IFeatureStandardProjectRead
        | IFeatureToolProjectRead
        | ITableProjectRead
        | IRasterProjectRead
    )

    return layer_project


@router.put(
    "/{project_id}/layer/{layer_project_id}",
    response_model=IFeatureStandardProjectRead
    | IFeatureToolProjectRead
    | ITableProjectRead
    | IRasterProjectRead,
    response_model_exclude_none=True,
    status_code=200,
    dependencies=[Depends(auth_z)],
)
async def update_layer_in_project(
    async_session: AsyncSession = Depends(get_db),
    project_id: UUID4 = Path(
        ...,
        description="The ID of the project to get",
        example="3fa85f64-5717-4562-b3fc-2c963f66afa6",
    ),
    layer_project_id: int = Path(
        ...,
        description="Layer Project ID to update",
        example="1",
    ),
    layer_in: Dict[str, Any] = Body(
        ...,
        example=project_request_examples["update_layer"],
        description="Layer to update",
    ),
) -> Union[
    IFeatureStandardProjectRead
    | IFeatureToolProjectRead
    | ITableProjectRead
    | IRasterProjectRead
]:
    """Update layer in a project by its ID."""

    # NOTE: Avoid getting layer_id from layer_in as the authorization is running against the query params.

    # Update layer in project
    layer_project: (
        IFeatureStandardProjectRead
        | IFeatureToolProjectRead
        | ITableProjectRead
        | IRasterProjectRead
    ) = await crud_layer_project.update(
        async_session=async_session,
        id=layer_project_id,
        layer_in=layer_in,
    )

    # Update the last updated at of the project
    # Get project to update it
    project = await crud_project.get(async_session, id=project_id)

    if not project:
        raise HTTPException(
            status_code=status.HTTP_404_NOT_FOUND, detail="Project not found"
        )

    # Update project updated_at
    await crud_project.update(
        async_session,
        db_obj=project,
        obj_in={"updated_at": layer_project.updated_at},
    )

    # Get layers in project
    return layer_project


@router.delete(
    "/{project_id}/layer",
    response_model=None,
    status_code=204,
    dependencies=[Depends(auth_z)],
)
async def delete_layer_from_project(
    async_session: AsyncSession = Depends(get_db),
    project_id: UUID4 = Path(
        ...,
        description="The ID of the project",
        example="3fa85f64-5717-4562-b3fc-2c963f66afa6",
    ),
    layer_project_id: int = Query(
        ...,
        description="Layer ID to delete",
        example="1",
    ),
) -> None:
    """Delete layer from a project by its ID."""

    # Get layer project
    layer_project = await crud_layer_project.get(async_session, id=layer_project_id)
    if layer_project is None:
        raise HTTPException(
            status_code=status.HTTP_404_NOT_FOUND,
            detail="Layer project relation not found",
        )
    assert type(layer_project) is LayerProjectLink
    assert isinstance(layer_project.id, int)

    # Delete layer from project
    await crud_layer_project.delete(
        db=async_session,
        id=layer_project.id,
    )

    # Delete layer from project layer order
    project = await crud_project.get(async_session, id=project_id)

    if not project:
        raise HTTPException(
            status_code=status.HTTP_404_NOT_FOUND, detail="Project not found"
        )
    assert type(project) is Project
    assert isinstance(project.layer_order, List)

    layer_order = project.layer_order.copy()
    layer_order.remove(layer_project.id)

    await crud_project.update(
        async_session,
        db_obj=project,
        obj_in={"layer_order": layer_order},
    )

    return None


@router.get(
    "/{project_id}/layer/{layer_project_id}/chart-data",
    response_model=dict,
    response_model_exclude_none=True,
    status_code=200,
    dependencies=[Depends(auth_z)],
)
async def get_chart_data(
    async_session: AsyncSession = Depends(get_db),
    project_id: UUID4 = Path(
        ...,
        description="The ID of the project to get",
        example="3fa85f64-5717-4562-b3fc-2c963f66afa6",
    ),
    layer_project_id: int = Path(
        ...,
        description="Layer Project ID to get chart data",
        example="1",
    ),
    cumsum: bool = Query(
        False,
        description="Specify if the data should be cumulated. This only works if the x-axis is a number.",
        example=False,
    ),
) -> Dict[str, Any]:
    """Get chart data from a layer in a project by its ID."""

    # Get chart data
    with HTTPErrorHandler():
        return await read_chart_data(
            async_session=async_session,
            project_id=project_id,
            layer_project_id=layer_project_id,
            cumsum=cumsum,
        )


@router.get(
    "/{project_id}/layer/{layer_project_id}/statistic-aggregation",
    summary="Get aggregated statistics for a column",
    response_model=dict,
    status_code=200,
)
async def get_statistic_aggregation(
    request: Request,
    async_session: AsyncSession = Depends(get_db),
    project_id: UUID4 = Path(
        ...,
        description="The ID of the project to get",
        example="3fa85f64-5717-4562-b3fc-2c963f66afa6",
    ),
    layer_project_id: int = Path(
        ...,
        description="Layer Project ID to get chart data",
        example="1",
    ),
    column_name: str | None = Query(
        None,
        description="The column name to get the unique values from",
        example="name",
    ),
    operation: ColumnStatisticsOperation | None = Query(
        None,
        description="The operation to perform",
        example="sum",
    ),
    group_by_column_name: str | None = Query(
        None,
        description="The name of the column to group by",
        example="name",
    ),
    expression: str | None = Query(
        None,
        description="The QGIS expression to use for the statistic operation",
        example='sum("population")',
    ),
    size: int = Query(
        100, description="The number of grouped values to return", example=5
    ),
    query: str = Query(
        None,
        description="CQL2-Filter in JSON format",
        example={"op": "=", "args": [{"property": "category"}, "bus_stop"]},
    ),
    order: OrderEnum = Query(
        "descendent",
        description="Specify the order to apply. There are the option ascendent or descendent.",
        example="descendent",
    ),
) -> Dict[str, Any]:
    """Get aggregated statistics for a numeric column based on the supplied group-by column and CQL-filter."""

    # Check authorization status
    try:
        await auth_z_lite(request, async_session)
    except HTTPException:
        # Check publication status if unauthorized
        public_project = await crud_project.get_public_project(
            async_session=async_session,
            project_id=str(project_id),
        )
        if not public_project:
            raise HTTPException(
                status_code=status.HTTP_401_UNAUTHORIZED, detail="Unauthorized"
            )

    # Ensure an operation or expression is specified
    if operation is None and expression is None:
        raise HTTPException(
            status_code=status.HTTP_400_BAD_REQUEST,
            detail="An operation or expression must be specified.",
        )

    # Ensure a column name is specified for all operations except count
    if (
        operation
        and operation != ColumnStatisticsOperation.count
        and column_name is None
    ):
        raise HTTPException(
            status_code=status.HTTP_400_BAD_REQUEST,
            detail="A column name must be specified for all operations except count.",
        )

    # If an operation is specified, a group-by column name must also be specified
    if operation and group_by_column_name is None:
        raise HTTPException(
            status_code=status.HTTP_400_BAD_REQUEST,
            detail="A group-by column name must be specified.",
        )

    # Ensure the size is not excessively large
    if size > 100:
        raise HTTPException(
            status_code=status.HTTP_400_BAD_REQUEST,
            detail="The size is limited to 100.",
        )

    with HTTPErrorHandler():
        values = await crud_layer_project.get_statistic_aggregation(
            async_session=async_session,
            project_id=project_id,
            layer_project_id=layer_project_id,
            column_name=column_name,
            operation=operation,
            group_by_column_name=group_by_column_name,
            expression=expression,
            size=size,
            query=query,
            order=order,
        )

    # Return result
    return values


@router.get(
    "/{project_id}/layer/{layer_project_id}/statistic-histogram",
    summary="Get histogram statistics for a column",
    response_model=dict,
    status_code=200,
)
async def get_statistic_histogram(
    request: Request,
    async_session: AsyncSession = Depends(get_db),
    project_id: UUID4 = Path(
        ...,
        description="The ID of the project to get",
        example="3fa85f64-5717-4562-b3fc-2c963f66afa6",
    ),
    layer_project_id: int = Path(
        ...,
        description="Layer Project ID to get chart data",
        example="1",
    ),
    column_name: str = Query(
        ...,
        description="The column name to get the unique values from",
        example="name",
    ),
    num_bins: int = Query(
        ...,
        description="The number of bins / classes the histogram should have",
        example=5,
    ),
    query: str = Query(
        None,
        description="CQL2-Filter in JSON format",
        example={"op": "=", "args": [{"property": "category"}, "bus_stop"]},
    ),
    order: OrderEnum = Query(
        "ascendent",
        description="Specify the order to apply. There are the option ascendent or descendent.",
        example="ascendent",
    ),
) -> Dict[str, Any]:
    """Get histogram statistics for a numeric column based on the specified number of bins and CQL-filter."""

    # Check authorization status
    try:
        await auth_z_lite(request, async_session)
    except HTTPException:
        # Check publication status if unauthorized
        public_project = await crud_project.get_public_project(
            async_session=async_session,
            project_id=str(project_id),
        )
        if not public_project:
            raise HTTPException(
                status_code=status.HTTP_401_UNAUTHORIZED, detail="Unauthorized"
            )

    # Ensure the number of bins is not excessively large
    if num_bins > 100:
        raise HTTPException(
            status_code=status.HTTP_400_BAD_REQUEST,
            detail="The number of bins is limited to 100.",
        )

    with HTTPErrorHandler():
        values = await crud_layer_project.get_statistic_histogram(
            async_session=async_session,
            project_id=project_id,
            layer_project_id=layer_project_id,
            column_name=column_name,
            num_bins=num_bins,
            query=query,
            order=order,
        )

    # Return result
    return values


##############################################
### Scenario endpoints
##############################################


@router.get(
    "/{project_id}/scenario",
    summary="Retrieve a list of scenarios",
    response_model=Page[Scenario],
    status_code=200,
    dependencies=[Depends(auth_z)],
)
async def read_scenarios(
    async_session: AsyncSession = Depends(get_db),
    page_params: PaginationParams = Depends(),
    project_id: UUID4 = Path(
        ...,
        description="The ID of the project to get",
        example="3fa85f64-5717-4562-b3fc-2c963f66afa6",
    ),
    search: str = Query(None, description="Searches the name of the scenario"),
    order_by: str = Query(
        None,
        description="Specify the column name that should be used to order",
        example="created_at",
    ),
    order: OrderEnum = Query(
        "descendent",
        description="Specify the order to apply. There are the option ascendent or descendent.",
        example="descendent",
    ),
) -> Page[Scenario]:
    """Retrieve a list of scenarios."""
    query = select(Scenario).where(Scenario.project_id == project_id)
    scenarios = await crud_scenario.get_multi(
        db=async_session,
        query=query,
        page_params=page_params,
        search_text={"name": search} if search else {},
        order_by=order_by,
        order=order,
    )
    assert type(scenarios) is Page

    return scenarios


@router.post(
    "/{project_id}/scenario",
    summary="Create scenario",
    status_code=201,
    response_model=Scenario,
    response_model_exclude_none=True,
    dependencies=[Depends(auth_z)],
)
async def create_scenario(
    async_session: AsyncSession = Depends(get_db),
    user_id: UUID4 = Depends(get_user_id),
    project_id: UUID4 = Path(
        ...,
        description="The ID of the project to create a scenario",
        example="3fa85f64-5717-4562-b3fc-2c963f66afa6",
    ),
    scenario_in: IScenarioCreate = Body(
        ...,
        example=scenario_request_examples["create"],
        description="Scenario to create",
    ),
) -> Scenario:
    """Create scenario."""

    result = await crud_scenario.create(
        db=async_session,
        obj_in=Scenario(
            **scenario_in.model_dump(exclude_none=True),
            user_id=user_id,
            project_id=project_id,
        ).model_dump(),
    )
    assert type(result) is Scenario

    return result


@router.put(
    "/{project_id}/scenario/{scenario_id}",
    summary="Update scenario",
    status_code=201,
    dependencies=[Depends(auth_z)],
)
async def update_scenario(
    async_session: AsyncSession = Depends(get_db),
    scenario: Scenario = Depends(get_scenario),
    scenario_in: IScenarioUpdate = Body(
        ...,
        example=scenario_request_examples["update"],
        description="Scenario to update",
    ),
) -> Scenario:
    """Update scenario."""

    result = await crud_scenario.update(
        db=async_session,
        db_obj=scenario,
        obj_in=scenario_in,
    )
    assert type(result) is Scenario

    return result


@router.delete(
    "/{project_id}/scenario/{scenario_id}",
    summary="Delete scenario",
    status_code=204,
    dependencies=[Depends(auth_z)],
)
async def delete_scenario(
    async_session: AsyncSession = Depends(get_db),
    scenario: Scenario = Depends(get_scenario),
) -> None:
    """Delete scenario."""

    await crud_scenario.remove(db=async_session, id=scenario.id)
    # Deletes scenario features that are not linked to any scenario (orphans).
    # This can't be achieved using CASCADE because the relationship is many-to-many.
    await delete_orphans(
        async_session,
        ScenarioFeature,
        ScenarioFeature.id.key,
        ScenarioScenarioFeatureLink,
        ScenarioScenarioFeatureLink.scenario_feature_id.key,
    )
    return None


@router.get(
    "/{project_id}/scenario/{scenario_id}/features",
    summary="Retrieve a list of scenario features",
    response_class=JSONResponse,
    status_code=200,
    dependencies=[Depends(auth_z)],
)
async def read_scenario_features(
    async_session: AsyncSession = Depends(get_db),
    scenario: Scenario = Depends(get_scenario),
) -> Dict[str, Any]:
    """Retrieve a list of scenario features."""

    if not scenario.id:
        raise HTTPException(
            status_code=status.HTTP_400_BAD_REQUEST, detail="Scenario ID is required"
        )

    scenario_features = await crud_scenario.get_features(
        async_session=async_session,
        scenario_id=scenario.id,
    )

    fc = to_feature_collection(scenario_features)

    return dict(fc)


@router.post(
    "/{project_id}/layer/{layer_project_id}/scenario/{scenario_id}/features",
    summary="Create scenario features",
    response_class=JSONResponse,
    status_code=201,
    dependencies=[Depends(auth_z)],
)
async def create_scenario_features(
    async_session: AsyncSession = Depends(get_db),
    scenario: Scenario = Depends(get_scenario),
    features: List[IScenarioFeatureCreate] = Body(
        ...,
        example=scenario_request_examples["create_scenario_features"],
        description="Scenario features to create",
    ),
) -> Dict[str, Any]:
    """Create scenario features."""

    fc = await crud_scenario.create_features(
        async_session=async_session,
        user_id=scenario.user_id,
        scenario=scenario,
        features=features,
    )

    return dict(fc)


@router.put(
    "/{project_id}/layer/{layer_project_id}/scenario/{scenario_id}/features",
    summary="Update scenario features",
    status_code=201,
    dependencies=[Depends(auth_z)],
)
async def update_scenario_feature(
    async_session: AsyncSession = Depends(get_db),
    user_id: UUID4 = Depends(get_user_id),
    layer_project_id: int = Path(
        ...,
        description="Layer Project ID",
        example="1",
    ),
    scenario: Scenario = Depends(get_scenario),
    features: List[IScenarioFeatureUpdate] = Body(
        ...,
        description="Scenario features to update",
    ),
) -> None:
    """Update scenario features."""

    layer_project = await crud_layer_project.get(
        async_session, id=layer_project_id, extra_fields=[LayerProjectLink.layer]
    )
    if layer_project is None:
        raise HTTPException(
            status_code=status.HTTP_404_NOT_FOUND,
            detail="Layer project relation not found",
        )
    assert type(layer_project) is LayerProjectLink

    for feature in features:
        await crud_scenario.update_feature(
            async_session=async_session,
            user_id=user_id,
            layer_project=layer_project,
            scenario=scenario,
            feature=feature,
        )

    return None


@router.delete(
    "/{project_id}/layer/{layer_project_id}/scenario/{scenario_id}/features/{feature_id}",
    summary="Delete scenario feature",
    status_code=204,
    dependencies=[Depends(auth_z)],
)
async def delete_scenario_features(
    async_session: AsyncSession = Depends(get_db),
    user_id: UUID4 = Depends(get_user_id),
    layer_project_id: int = Path(
        ...,
        description="Layer Project ID",
        example="1",
    ),
    scenario: Scenario = Depends(get_scenario),
    feature_id: UUID = Path(
        ...,
        description="Feature ID to delete",
    ),
    h3_3: int | None = Query(
        None,
        description="H3 3 resolution",
        example=5,
    ),
) -> None:
    layer_project = await crud_layer_project.get(
        async_session, id=layer_project_id, extra_fields=[LayerProjectLink.layer]
    )
    if layer_project is None:
        raise HTTPException(
            status_code=status.HTTP_404_NOT_FOUND,
            detail="Layer project relation not found",
        )
    assert type(layer_project) is LayerProjectLink

    await crud_scenario.delete_feature(
        async_session=async_session,
        user_id=user_id,
        layer_project=layer_project,
        scenario=scenario,
        feature_id=feature_id,
        h3_3=h3_3,
    )

    return None


##############################################
### Project public endpoints
##############################################


@router.get(
    "/{project_id}/public",
    summary="Get public project",
    response_model=ProjectPublicRead | None,
    response_model_exclude_none=True,
)
async def get_public_project(
    project_id: str,
    async_session: AsyncSession = Depends(get_db),
) -> ProjectPublicRead | None:
    """
    Get shared project
    """
    result = await crud_project.get_public_project(
        async_session=async_session, project_id=project_id
    )

    return result


@router.post(
    "/{project_id}/publish",
    summary="Publish a project",
    dependencies=[Depends(auth_z)],
)
async def publish_project(
    project_id: str,
    user_id: UUID4 = Depends(get_user_id),
    async_session: AsyncSession = Depends(get_db),
) -> ProjectPublicRead:
    """
    Publish a project
    """
<<<<<<< HEAD
    result = await crud_project.publish_project(
        async_session=async_session, project_id=project_id, user_id=user_id
=======
    result = ProjectPublicRead(
        **(
            await crud_project.publish_project(
                async_session=async_session, project_id=project_id
            )
        ).model_dump()
>>>>>>> baf0c47a
    )

    return result


@router.delete(
    "/{project_id}/unpublish",
    summary="Unpublish a project",
    dependencies=[Depends(auth_z)],
)
async def unpublish_project(
    project_id: str,
    async_session: AsyncSession = Depends(get_db),
) -> None:
    """
    Unpublish a project
    """
    await crud_project.unpublish_project(
        async_session=async_session, project_id=project_id
    )<|MERGE_RESOLUTION|>--- conflicted
+++ resolved
@@ -1095,17 +1095,12 @@
     """
     Publish a project
     """
-<<<<<<< HEAD
-    result = await crud_project.publish_project(
-        async_session=async_session, project_id=project_id, user_id=user_id
-=======
     result = ProjectPublicRead(
         **(
             await crud_project.publish_project(
                 async_session=async_session, project_id=project_id
             )
         ).model_dump()
->>>>>>> baf0c47a
     )
 
     return result
