<template>
  <v-dialog
    width="300"
    overlay-opacity="0"
    persistent
    no-click-animation
    hide-overlay
    v-model="dialog"
    content-class="v-dialog"
  >
    <v-card
      :style="[isExpanded ? { height: 'auto' } : { height: '50px' }]"
<<<<<<< HEAD
      class="isochrone-color-picker"
=======
      style="position:fixed;top:10px;left:360px;z-index:2;min-width:350px;max-width:450px;height:450px;overflow:hidden;"
>>>>>>> 99b770da
      v-draggable="draggableValue"
    >
      <v-app-bar
        :ref="handleId"
        style="cursor:grab;"
        height="50"
        :color="appColor.primary"
        dark
      >
        <v-app-bar-nav-icon><v-icon>fas fa-palette</v-icon></v-app-bar-nav-icon>
        <v-toolbar-title>{{
          $t("isochrones.pickColor.title")
        }}</v-toolbar-title>
        <v-spacer></v-spacer>
        <v-icon @click="expand" class="toolbar-icons mr-2">
          {{ isExpanded ? "fas fa-chevron-up" : "fas fa-chevron-down" }}
        </v-icon>
        <v-app-bar-nav-icon @click.stop="closeDialog"
          ><v-icon>close</v-icon></v-app-bar-nav-icon
        >
      </v-app-bar>
<<<<<<< HEAD
      <vue-scroll
        class="color-wrapper"
        :style="[isExpanded ? {} : { visibility: 'hidden' }]"
      >
=======
      <vue-scroll style="margin-top: 30px;">
>>>>>>> 99b770da
        <v-color-picker
          @mousedown.native.stop
          @mouseup.native.stop
          @click.native.stop
          hide-canvas
          show-swatches
          swatches-max-height="100"
          class="elevation-0"
          canvas-height="100"
          width="400"
          style="margin:auto; margin-bottom: 20px;"
          :mode.sync="hexa"
          v-model="fillColor"
          @input="onFillColorChange($event)"
        >
        </v-color-picker>
        <v-btn
          color="warning"
          dark
          @click="resetStyle(selectedCalculationChangeColor)"
          style="width:100%;background-color: #2bb381 !important;"
        >
          Reset Style
        </v-btn>
      </vue-scroll>
    </v-card>
    <!-- <v-card
      :style="[isExpanded ? { height: 'auto' } : { height: '50px' }]"
      style="position:fixed;top:10px;left:360px;z-index:2;min-width:350px;max-width:450px;height:450px;overflow:hidden;"
      v-draggable="draggableValue"
      ondragstart="return false;"
    >
      <v-layout justify-space-between column fill-height>
        <v-app-bar
          style="cursor:grab;"
          height="50"
          :color="appColor.primary"
          dark
        >
          <v-app-bar-nav-icon
            ><v-icon>fas fa-palette</v-icon></v-app-bar-nav-icon
          >
          <v-toolbar-title>{{
            $t("isochrones.pickColor.title")
          }}</v-toolbar-title>
          <v-spacer></v-spacer>
          <v-icon @click="expand" class="toolbar-icons mr-2">
            {{ isExpanded ? "fas fa-chevron-up" : "fas fa-chevron-down" }}
          </v-icon>
          <v-app-bar-nav-icon @click.stop="closeDialog"
            ><v-icon>close</v-icon></v-app-bar-nav-icon
          >
        </v-app-bar>
        <vue-scroll>
          <v-btn
            color="warning"
            dark
            @click="resetStyle(selectedCalculationChangeColor)"
            style="width:100%;background-color: #2bb381 !important;"
          >
            Reset Style
          </v-btn>
        </vue-scroll>
      </v-layout>
    </v-card> -->
  </v-dialog>
</template>

<script>
import { mapGetters } from "vuex";
import { mapFields } from "vuex-map-fields";
import IsochroneUtils from "../../utils/IsochroneUtils";
import { Draggable } from "draggable-vue-directive";

//!Right way
export default {
  watch: {
    selectedCalculationChangeColor(value) {
      if (value) {
        this.dialog = true;
      }
    }
  },
  directives: {
    Draggable
  },
  data: () => ({
    isExpanded: true,
    dialog: true,
    fillColor: null,
    handleId: "handle",
    hexa: "hexa",
    draggableValue: {
      handle: undefined,
      boundingElement: undefined,
      resetInitialPos: undefined
    },
    temporaryColors: null
  }),
  mounted() {
    const element = document.getElementById("ol-map-container");
    this.draggableValue.resetInitialPos = false;
    this.draggableValue.boundingElement = element;
    this.draggableValue.handle = this.$refs[this.handleId];
    this.temporaryColors = this.calculationColors;
  },
  created() {
    let colorHex = this.calculationColors[
      this.selectedCalculationChangeColor.id - 1
    ];

    this.fillColor = colorHex;
  },
  computed: {
    show: {
      get() {
        return this.visible;
      },
      set(value) {
        if (!value) {
          this.$emit("close");
        }
      }
    },
    ...mapGetters("isochrones", {
      isochroneLayer: "isochroneLayer",
      calculationColors: "calculationColors",
      colors: "colors",
      selectedCalculationChangeColor: "selectedCalculationChangeColor"
    }),
    ...mapFields("isochrones", {
      calculationColors: "calculationColors",
      selectedCalculationChangeColor: "selectedCalculationChangeColor"
    }),
    ...mapGetters("app", {
      appColor: "appColor"
    })
  },
  methods: {
    onFillColorChange(value) {
      let newColors = [
        ...this.calculationColors.map((elem, idx) =>
          this.selectedCalculationChangeColor.id - 1 === idx ? value : elem
        )
      ];
      this.calculationColors = newColors;
    },
    resetStyle(calculation) {
      let tempArray = this.calculationColors;
      tempArray[calculation.id - 1] = this.temporaryColors[calculation.id - 1];
      this.calculationColors = [...tempArray];
      this.fillColor = this.temporaryColors[calculation.id - 1];
    },
    closeDialog() {
      this.selectedCalculationChangeColor = null;
      this.dialog = false;
    },
    expand() {
      this.isExpanded = !this.isExpanded;
    },
    getPaletteColor(color) {
      return Object.values(color).toString();
    },
    colorChanged() {
      const color = this.colors[
        this.calculation[`${this.selectedMode}ColorPalette`]
      ];
      // Update isochrone color
      this.calculation.data.forEach(obj => {
        const isochroneFeature = this.isochroneLayer
          .getSource()
          .getFeatureById(obj.id);
        if (this.selectedMode == isochroneFeature.get("modus")) {
          const step = isochroneFeature.get("step");
          const interpolatedColor = IsochroneUtils.getInterpolatedColor(
            1,
            20,
            parseInt(step / 60),
            color
          );
          isochroneFeature.set("color", interpolatedColor);
          // legend el color
          obj.color = interpolatedColor;
        }
      });
      // Update network color
      if (!this.calculation.additionalData[this.selectedMode]) return;
      this.calculation.additionalData[this.selectedMode].features.forEach(
        feature => {
          const cost = feature.get("cost");
          const lowestCostValue = 0; // TODO: Find lowest and highest based on response data
          const highestCostValue = 1200;
          const interpolatedColor = IsochroneUtils.getInterpolatedColor(
            lowestCostValue,
            highestCostValue,
            cost,
            color
          );
          feature.set("color", interpolatedColor);
        }
      );
    }
  }
};
</script>
<style lang="css" scoped>
.colorPalettePicker {
  height: 20px;
  border-radius: 5px;
  width: 265px;
}

.isochrone-color-picker {
  position: fixed;
  z-index: 1;
  top: 20px;
  /** Drawer width + 70px margin */
  left: calc(360px + 70px);
  max-width: 450px;
  min-width: 370px;
  height: fit-content;
}

.color-wrapper {
  margin-top: 20px;
}
</style><|MERGE_RESOLUTION|>--- conflicted
+++ resolved
@@ -10,11 +10,7 @@
   >
     <v-card
       :style="[isExpanded ? { height: 'auto' } : { height: '50px' }]"
-<<<<<<< HEAD
       class="isochrone-color-picker"
-=======
-      style="position:fixed;top:10px;left:360px;z-index:2;min-width:350px;max-width:450px;height:450px;overflow:hidden;"
->>>>>>> 99b770da
       v-draggable="draggableValue"
     >
       <v-app-bar
@@ -36,14 +32,10 @@
           ><v-icon>close</v-icon></v-app-bar-nav-icon
         >
       </v-app-bar>
-<<<<<<< HEAD
       <vue-scroll
         class="color-wrapper"
         :style="[isExpanded ? {} : { visibility: 'hidden' }]"
       >
-=======
-      <vue-scroll style="margin-top: 30px;">
->>>>>>> 99b770da
         <v-color-picker
           @mousedown.native.stop
           @mouseup.native.stop
