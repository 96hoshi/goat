--- conflicted
+++ resolved
@@ -42,48 +42,36 @@
           "label": "Layout",
           "rule": "Field is required"
         },
-<<<<<<< HEAD
-        "scale": {
-          "label": "Scale",
-          "rule": "Field is required"
-=======
         "options": {
-            "title": "Options",
-            "subOptions": "Isochrone Settings",
-            "speed": "km/h",
-            "time": "min",
-            "nr": "Isochrones",
-            "calcType": "Level of detail isochrones",
-            "calcModus": "Calculation Modes",
-            "alphaShapeMode": "Level of detail isochrones",
-            "defaultNetwork": "Default Network",
-            "modifiedNetwork": "Modified Network",
-            "modifiedNetworkDoubleCalc": "Modified Network (Double Calculation)"
->>>>>>> 5b97f4de
+          "title": "Options",
+          "subOptions": "Isochrone Settings",
+          "speed": "km/h",
+          "time": "min",
+          "nr": "Isochrones",
+          "calcType": "Level of detail isochrones",
+          "calcModus": "Calculation Modes",
+          "alphaShapeMode": "Level of detail isochrones",
+          "defaultNetwork": "Default Network",
+          "modifiedNetwork": "Modified Network",
+          "modifiedNetworkDoubleCalc": "Modified Network (Double Calculation)"
         },
         "resolution": {
           "label": "Resolution",
           "rule": "Field is required"
         },
-<<<<<<< HEAD
-        "crs": {
-          "label": "Reference System",
-          "rule": "Field is required"
-=======
         "tableData": {
-            "timeFilter": "Time filter",
-            "searchPois": "Search Point of Interest",
-            "selectTimeMsg": "Select travel time to filter",
-            "noDataMsg": "No data for the selected time",
-            "selectAmenitiesMsg": "Select <b>Amenities</b> and <b>Time</b> to filter the table.",
-            "table": {
-                "pois": "Point of Interest",
-                "isochrone": "Isochrone",
-                "studyArea": "Study Area",
-                "population": "Population",
-                "reachedPopulation": "Reached Population"
-            }
->>>>>>> 5b97f4de
+          "timeFilter": "Time filter",
+          "searchPois": "Search Point of Interest",
+          "selectTimeMsg": "Select travel time to filter",
+          "noDataMsg": "No data for the selected time",
+          "selectAmenitiesMsg": "Select <b>Amenities</b> and <b>Time</b> to filter the table.",
+          "table": {
+            "pois": "Point of Interest",
+            "isochrone": "Isochrone",
+            "studyArea": "Study Area",
+            "population": "Population",
+            "reachedPopulation": "Reached Population"
+          }
         },
         "submit": "Print",
         "legend": "Legend",
