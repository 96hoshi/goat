{
  "appTitle": "GOAT",
  "buttonLabels": {
    "yes": "Yes",
    "cancel": "Cancel",
    "save": "Save",
    "ok": "Ok",
    "remove": "Remove",
    "stop": "Stop"
  },
  "textFieldRules": {
    "greaterThanZero": "Value should be greater than 0",
    "smallerThanThousand": "Value should be smaller than 1000",
    "onlyTwoDecimalPlaces": "Only 2 decimal places are allowed"
  },
  "appBar": {
    "buttons": {
      "login": "Login",
      "print": "Print",
      "drawAndMeasure": "Draw and Measure",
      "filter": "Thematic Data Filter",
      "edit": "Draw scenario",
      "settings": "Language",
      "info": "Visit GOAT Homepage",
      "osmMapMode": "OSM Map Mode"
    },
    "login": {
      "title": "Login",
      "form": {
        "username": {
          "label": "Username",
          "rule": "Username is required"
        },
        "password": {
          "label": "Password",
          "rule": "Password is required"
        },
        "submit": "Login"
      }
    },
    "printMap": {
      "title": "Print Map",
      "connectionMsg": "Connecting to the print server, please wait...",
      "unavailableMsg": "The print server is unavailable. Please, try later....",
      "form": {
        "title": {
          "label": "Title",
          "rule": "Field is required"
        },
        "layout": {
          "label": "Layout",
          "rule": "Field is required"
        },
        "scale": {
          "label": "Scale",
          "rule": "Field is required"
        },
        "resolution": {
          "label": "Resolution",
          "rule": "Field is required"
        },
        "crs": {
          "label": "Reference System",
          "rule": "Field is required"
        },
        "outputFormat": {
          "label": "Output Format",
          "rule": "Field is required"
        },
        "submit": "Print",
        "abort": "Abort",
        "legend": "Legend",
        "grid": "Grid"
      }
    },
    "drawAndMeasure": {
      "title": "Measure",
      "measure": {
        "header": "Measure",
        "length": "Length",
        "area": "Area"
      },
      "draw": {
        "header": "Draw",
        "point": "Point",
        "pointWithCoord": "Point with coordinates",
        "line": "Line",
        "polygon": "Polygon",
        "label": "Label",
        "color": "Color",
        "transparency": "Transparency"
      },
      "clear": "Clear"
    },
    "filter": {
      "title": "Thematic Data Filter",
      "poisSettings": {
        "buttonTooltip": "Weight and Sensitivity Settings",
        "title": "Heatmap",
        "selectWeight": "Select Weight",
        "sensitivityIndex": "Sensitivity index",
        "sensitivityGraph": {
          "title": "Accessibility",
          "gravity": "Accessibility Gravity (%)",
          "travelTime": "Traveltime (minutes)"
        }
      }
    },
    "edit": {
      "title": "Draw scenario",
      "selectLayer": "Layer to edit",
      "selectFeatures": "Select features",
      "drawCircle": "Draw a circle to select features",
      "selectOnMap": "Select features on map",
      "editTools": "Edit Tools",
      "drawFeatureTooltip": "Draw Feature",
      "addBldEntrance": "Add Building Entrance",
      "modifyFeatureTooltip": "Modify Geometry",
      "deleteFeature": "Delete Feature",
      "moveFeature": "Move Feature",
      "modifyAttributes": "Modify Attributes",
      "drawPolygonHole": "Draw Polygon Hole",
      "snapGuide": "Snap Guide",
      "featureLabels": "Feature Labels",
      "clearBtn": "Revert All",
      "uploadBtn": "Upload",
      "addEntrancesForBuildings": "Add entrances for all buildings to activate <b>UPLOAD</b>",
      "popup": {
        "deleteFeatureMsg": "Are you sure you want to delete the selected feature ?",
        "selectWayType": "Select way type: ",
        "wayType": "Way Type"
      },
      "table": {
        "layer": "Layer",
        "status": "Status",
        "type": "Type",
        "actions": "Actions"
      },
      "type": {
        "New": "New",
        "Modified": "Modified",
        "Restored": "Restored",
        "Deleted": "Deleted"
      },
      "status": {
        "Uploaded": "Uploaded",
        "NotUploaded": "Not Uploaded"
      },
      "activateLayerToDrawScenario": "Please activate the layer to be able to select features",
      "dataTypeInfo": "Data type should be",
      "geometryTypeInfo": "Geometry type should be",
      "requiredFields": "Required Fields",
      "referenceSystemInfo": "Reference sytem should be in",
      "featuresNotyetUploaded": "Features not yet uploaded. Click upload button to commit",
      "differentGeometryType": "Geometries doesn't match",
      "missingFields": "Missing Fields",
      "fileCorrupted": "Geojson file is corrupted",
      "noFile": "No file",
      "allFeaturesUploaded": "All Features Inserted",
      "notAllUploaded": "Not all features uploaded",
      "errorHappened": "An error happened",
      "scenarioFeatures": "Scenario Features",
      "uploadYourData": "Upload your data",
      "deleteAllTitle": "Delete All",
      "deleteAllMessage": "Are you sure you want to delete all scenario data."
    },
    "settings": {
      "title": "Settings",
      "language": "Language",
      "units": {
        "header": "Units",
        "km": "Kilometers",
        "miles": "Miles"
      }
    },
    "about": {
      "title": "About GOAT",
      "content": "stands for Geo Open Accessibility Tool. This web-tool is meant to be open source, interactive, flexible and useful for accessibility planning. It is under development at the Chair for Urban Structure and Transport Planning at TUM.....",
      "moreInfo": "More Info"
    },
    "documentation": {
      "title": "Documentation",
      "openInNewTab": "Open in new tab"
    }
  },
  "isochrones": {
    "title": "Isochrones",
    "calculation": "Calculation",
    "calculationTitle": "Isochrone Calculation",
    "stopIsochroneCalc": "Stop Calculation",
    "single": {
      "title": "Starting Point",
      "type": "Single",
      "searchBox": "Search Starting Point",
      "startTooltip": "Click on button to start calculation.",
      "tableDataTitle": "Thematic Data"
    },
    "multiple": {
      "title": "Start",
      "type": "Multiple",
      "selectMethod": "Select Method",
      "studyArea": "Study Area",
      "clear": "Clear",
      "calculate": "Calculate",
      "studyAreaInfoLabel": "Select <b>study area</b> on the map and <b>points of interest</b> from the thematic data filter to enable calculation.",
      "drawBoundary": "Draw Boundary",
      "amenityCount": "Amenity Count",
      "limit": "Limit",
      "drawBoundaryInfoLabel": "Draw <b>boundary</b> on the map and select <b>points of interest</b> from the thematic data filter to enable calculation.",
      "tableDataTitle": "Multi-Isochrone Data"
    },
    "options": {
      "title": "Options",
      "subOptions": "Isochrone Settings",
      "speed": "km/h",
      "time": "min",
      "nr": "Isochrones",
      "calcType": "Level of detail isochrones",
      "calcModus": "Calculation Modes",
      "alphaShapeMode": "Level of detail isochrones",
      "defaultNetwork": "Default Network",
      "modifiedNetwork": "Modified Network",
      "modifiedNetworkDoubleCalc": "Modified Network (Double Calculation)",
      "routingProfile": "Routing Profile",
      "walking_standard": "Standard",
      "walking_elderly": "Elderly",
      "walking_safe_night": "Safe night",
      "walking_wheelchair": "Wheelchair",
      "walking_wheelchair_standard": "Standard",
      "walking_wheelchair_electric": "Electric",
      "cycling_standard": "Standard",
      "cycling_pedelec": "Pedelec"
    },
    "results": {
      "title": "Results",
      "multiIsochroneHeader": "Multi-Isochrone Calculation",
      "additionalLayers": "Additional Layers",
      "showDataTooltip": "Show Data",
      "hideDataTooltip": "Hide Data",
      "toggleVisibilityTooltip": "Toggle Visibility",
      "showResultsTooltip": "Show Results",
      "hideResultsTooltip": "Hide Results",
      "downloadTooltip": "Download",
      "deleteCalcTooltip": "Delete Calculation",
      "deleteAll": "DELETE ALL",
      "changeColorTooltip": "Click to change color",
      "table": {
        "type": "Type",
        "range": "Range",
        "area": "Area",
        "visible": "Visible",
        "legend": "Legend"
      },
      "colorMessage": "Lowest: <b>0 min</b>, Highest: <b>20 min</b>"
    },
    "tableData": {
      "timeFilter": "Time filter",
      "searchPois": "Search Point of Interest",
      "selectTimeMsg": "Select travel time to filter",
      "noDataMsg": "No data for the selected time",
      "selectAmenitiesMsg": "Select <b>Points of Interest</b> to filter the table.",
      "table": {
        "pois": "Point of Interest",
        "isochrone": "Isochrone",
        "studyArea": "Study Area",
        "population": "Population",
        "reachedPopulation": "Reached Population"
      }
    },
    "isochrones": "Isochrones",
    "deleteTitle": "Delete",
    "deleteMessage": "Are you sure you want to delete calculation",
    "deleteAllMessage": "Are you sure you want to delete all calculations ?",
    "download": {
      "title": "Download Isochrones",
      "fileName": "Filename",
      "outputFormat": "Choose output format",
      "download": "Download"
    },
    "additionalLayers": {
      "defaultNetwork": "Default Road Network",
      "inputNetwork": "Input Road Network"
    },
    "pickColor": {
      "title": "Isochrone Color"
    }
  },
  "poisFilter": {
    "showTimeFilter": "Add time filter",
    "selectHourLabel": "Select open time to filter",
    "selectDayLabel": "Select day",
    "daysOfWeek": {
      "monday": "Monday",
      "tuesday": "Tuesday",
      "wednesday": "Wednesday",
      "thursday": "Thursday",
      "friday": "Friday",
      "saturday": "Saturday",
      "sunday": "Sunday"
    }
  },
  "layerTree": {
    "title": "Layers",
    "settings": {
      "transparency": "Transparency"
    }
  },
  "map": {
    "layerLegend": {
      "title": "Layers Legend"
    },
    "snackbarMessages": {
      "selectAmenities": "You must select at least one point of interest (Thematic Data)",
      "calculateIsochroneError": "Sorry but here no calculation is possible",
      "calculateIsochroneCancelled": "Isochrone Calculation Cancelled",
      "uploadScenarioSuccess": "Features uploads successfully.",
      "uploadScenarioError": "Sorry, an error happened while uploading the features in database.",
      "notAllScnearioFeaturesUploaded": "The isochrone scenario calculation will not take in account not uploaded features.",
      "cantDeleteAllScenarioFeatures": "Sorry. Scenario data can't be deleted at the moment.",
      "allScenarioFeaturesDelete": "All Scenario Data is deleted",
      "noScenarioFeatureChangeAvailable": "Please do network or land-use change first",
      "cantPrintBaseLayer": "This baselayer can't be printed",
      "featuresAlreadyUploaded": "Features already exists"
    },
    "layerGroup": {
      "poisLayers": "Point of Interest",
      "buildings_landuse": "Buildings and Land Use",
      "administrativeLayers": "Administrative boundaries",
      "streetlevelqualityLayers": "Street Level Quality",
      "environmentalQualityLayers": "Environmental data",
      "perceivedQuality": "Perceived Quality",
      "additionalDataLayers": "Additional data",
      "accessbilityBasemaps": "Accessibility",
      "backgroundLayers": "Background Layers",
      "buildings": "Buildings",
      "mobility_patterns":"Mobility Patterns"
    },
    "layerName": {
      "pois": "Point of Interest",
      "administrativeUnits": "Administrative Units",
      "accidents_pedestrian_2018": "Accidents with pedestrians (2018)",
      "accidents_pedestrian_2017": "Accidents with pedestrians (2017)",
      "accidents_bike_2018": "Accidents with cyclists (2018)",
      "accidents_bike_2017": "Accidents with cyclists (2017)",
      "bicycle_counting_stations": "Bike Counting (2019)",
      "street_trees": "Street Trees",
      "biotops": "Biotops",
      "ffh-area": "FFH Area",
      "natureReserves": "Nature Reserves",
      "noiseMainTrafficRoads": "Noise levels - main roads",
      "waterProtectionArea": "Drinking Water Protection Areas",
      "floodingAreasHQ100": "Flooding Areas (100-year flood)",
      "dikes": "Dikes",
      "protectedLandscape": "Protected Landscape Areas",
      "landuse": "Landuse",
      "landuse_osm": "Landuse (OSM)",
      "zoningPlan": "Zoning Plan",
      "footpathWidth": "Footpath Width",
      "illuminance": "Illuminance",
      "lanes": "Lanes",
      "noiseAircraftLDEN": "Aircraft noise - Level LDEN",
      "noiseAircraftLNight": "Aircraft noise - Level LNight",
      "noiseProtectionBauleitplanung": "Noise protection area for urban land use planning",
      "parking": "Parking",
      "smoothness": "Smoothness",
      "speed": "Speed",
      "streetCategory": "Street Categories Detailed",
      "streetCategorysAggregated": "Street Categories",
      "streetCrossings": "Street Crossings",
      "streetFurniture": "Street Furniture",
      "streetFurnitureBicycles": "Bicycle Ranks",
      "surface": "Surface",
      "wheelchairUsability": "Wheelchair Usability",
      "areaIsochrone": "Area Isochrone",
      "walkabilityPopulation": "Walkability Population Index",
      "population": "Population",
      "walkability": "Walkability",
      "studyArea": "Study Area",
      "ways": "Ways",
      "buildings": "Buildings",
      "osmStandard": "OSM Standard",
      "osmLight": "OSM Light",
      "osmDark": "OSM Dark",
      "mapboxStreets": "Mapbox",
      "publicTransport": "Public Transport",
      "bingAerial": "Bing Aerial",
      "walking_trip_rate":"Walking trips per person",
      "walkingShare":"Share of walking trips",
      "cyclingShare":"Share of cycling trips",
      "bicycle_rate":"Bicycle ownership",
      "motorization_rate":"Motorized vehicles ownership",
      "population_strata":"Population per strata"

    },
    "tooltips": {
      "clickForCalculation": "Click for Calculation. Press ESC to exit",
      "clickToSelectStudyArea": "Click to select the study area. Press ESC to exit",
      "maxCircleRadius": "Maximum circle radius is 1000 m",
      "clickToStartMeasure": "Click to start measuring. Press ESC to exit",
      "clickToStartDrawing": "Click to start drawing. Press ESC to exit",
      "clickToContinueDrawing": "Click to continue drawing",
      "clickToFinishDrawing": "Click to finish drawing",
      "clickToStartDrawingBoundary": "Click to start drawing the boundary. <br> Press ESC to exit",
      "clickToStartDrawingCircle": "Click to start drawing the circle (Max Radius 1000 m). <br> Press ESC to exit",
      "clickToFinishDrawingPolygon": "Double-click or click starting point to finish.",
      "clickOnFeatureToDelete": "Click on feature to delete it",
      "clickOnFeatureToMove": "Click and drag the feature to move",
      "drawHoleOnPolygon": "Draw over the polygon to create a hole",
      "drawHoleOnPolygonNotAllowed": "Draw hole over a new drawn building",
      "clickAndDragToModify": "Click and drag the features to modify geometry",
      "clickToModifyAttributes": "Click to modify attributes",
      "clickToRemove": "Click to remove it",
      "clickToPlacePoint": "Click to place the point",
      "changeDefaultColorPalette": "Change color (default)",
      "changeScenarioColorPalette": "Change color (scenario)",
      "clickToBldEntrance": "Click building to add entrance <br>Click and drag to modify <br>Right-click on feature to delete",
      "clickToBldEntranceNotAllowed": "Can't add an entrance here. Click on a new drawn building.",
      "moveExistingBuildingNotAllowed": "Hover on a new drawn building to activate move function",
      "modifyExistingBuildingNotAllowed": "Hover on a new drawn building to activate modify function",
      "openDocumentation": "Open Documentation",
      "routingProfiles": {
        "walking": {
          "title": "Walking",
          "options": {
            "standard": {
              "title": "Standard",
              "tooltip": "Default routing"
            },
            "elderly": {
              "title": "Elderly",
              "tooltip": "Routing with reduced walking speed"
            },
            "safe_night": {
              "title": "Safe night",
              "tooltip": "Routing excluding unlit paths"
            }
          }
        },
        "cycling": {
          "title": "Cycling",
          "options": {
            "standard": {
              "title": "Standard",
              "tooltip": "Default Routing"
            },
            "pedelec": {
              "title": "Pedelec",
              "tooltip": "Pedelec"
            }
          }
        },
        "walking_wheelchair": {
          "title": "Wheelchair",
          "options": {
            "standard": {
              "title": "Standard",
              "tooltip": "Default Routing"
            },
            "electric": {
              "title": "Electric",
              "tooltip": "Electric"
            }
          }
        }
      },
      "zoomToFeature": "Zoom to feature",
      "deleteFeature": "Delete Feature",
      "uploadFeature": "Upload Feature",
      "restoreFeature": "Restore Feature",
      "zoomIn": "Zoom In",
      "zoomOut": "Zoom Out",
      "openFullScreen": "Open Fullscreen",
      "exitFullScreen": "Exit Fullscreen",
      "toggleStreetView": "Open StreetView"
    },
    "popup": {
      "attributes": "Attributes",
      "info": "Info",
      "editWithOsm": "Edit with OSM",
      "confirm": "Confirm",
      "modifyAttributes": "Modify Attributes"
    },
    "layerListValues": {
      "road": "Road",
      "bridge": "Bridge"
    },
    "contextMenu": {
      "deleteIsochrone": "Delete Isochrone",
      "zoomIn": "Zoom In",
      "zoomOut": "Zoom Out",
      "deleteBldEntrancePoint": "Delete Population",
      "redoCalculation": "Redo Calculation"
    },
    "osmMode": {
      "tasks": "OSM Mapping Tasks",
      "steps": "Steps",
      "info": "Info",

      "stepsDesc": {
        "clickFeatureInMap": "Click on a object in the map.",
        "clickEditWithOsm": "By clicking on the <b>'Edit with OSM'</b> link, you will be forwarded to the OSM iD-Editor.",
        "fillInOSMiD": "Add the missing {missingVar} in the OSM editor according to the guidelines of the OSM wiki. To retrieve the missing information, for example the mapillary images can be used. "
      },
      "note": "Note: the {layerNameVar} layer is updated every 10 minutes",
      "shortDesc": "Complete the missing {missingVar}",
      "longDesc": "Check out {layerNameVar} for missing {missingVar}.",
      "layers": {
        "osm-mapping-pois": {
          "missingKeyWord": "Opening Hours",
          "layerName": "POIs",
          "stepsDesc": {
            "clickFeatureInMap": "The displayed icons in the map are the challenges. Select one of them.",
            "clickEditWithOsm": "By clicking on the <b>'Edit with OSM'</b> link, you will be forwarded to the OSM iD-Editor.",
            "fillInOSMiD": "Add the missing tag 'opening_hours' in the OSM editor according to the guidelines of the OSM wiki. To retrieve the missing information, for example, the website of the amenity can be viewed or an on-site visit can be made."
          }
        },
        "osm-mapping-ways-speed": {
          "missingKeyWord": "Maxspeed",
          "layerName": "Ways",
          "stepsDesc": {
            "clickFeatureInMap": "The red lines in the map are the challenges. Select one of them.",
            "clickEditWithOsm": "By clicking on the <b>'Edit with OSM'</b> link, you will be forwarded to the OSM iD-Editor.",
            "fillInOSMiD": "Add the missing tag 'maxspeed' in the OSM editor according to the guidelines of the OSM wiki. To retrieve the missing information, for example, mapillary images can be used or an on-site visit can be made. "
          }
        },
        "osm-mapping-ways-surface": {
          "missingKeyWord": "Surface Type",
          "layerName": "Ways",
          "stepsDesc": {
            "clickFeatureInMap": "The red lines in the map are the challenges. Select one of them.",
            "clickEditWithOsm": "By clicking on the <b>'Edit with OSM'</b> link, you will be forwarded to the OSM iD-Editor.",
            "fillInOSMiD": "Add the missing tag 'surface' in the OSM editor according to the guidelines of the OSM wiki. To retrieve the missing information, for example, mapillary images can be used or an on-site visit can be made. "
          }
        },
        "osm-mapping-ways-wheelchair": {
          "missingKeyWord": "Wheelchair Usability",
          "layerName": "Ways"
        },
        "osm-mapping-buildings-type": {
          "missingKeyWord": "Building Type",
          "layerName": "Buildings",
          "stepsDesc": {
            "clickFeatureInMap": "The red polygons in the map are the challenges. Select one of them.",
            "clickEditWithOsm": "By clicking on the <b>'Edit with OSM'</b> link, you will be forwarded to the OSM iD-Editor.",
            "fillInOSMiD": "Edit the tag 'building' in the OSM editor according to the guidelines of the OSM wiki. To retrieve the missing information, for example, mapillary and aerial images can be used or an on-site visit can be made. "
          }
        }
      },

      "dialogMessage": {
        "title": "OSM Mapping Mode",
        "body": "Welcome to the OSM mapping mode! In this mode, you can improve GOAT data by contributing to OpenStreetMap (OSM). We have set up different tasks for objects with missing information, which can be completed using the iD-Editor or other OSM editors such as JOSM. Please familiarize yourself with the general mapping rules and the corresponding content of the OSM wiki for the objects you want to edit. Furthermore, you can find a tutorial on mapping in OSM on the GOAT website. Thanks for contributing to the world of open data!"
      }
    }
  },
  "pois": {
    "education": "Education",
    "foodAndDrink": "Food and Drink",
    "transport": "Transport",
    "mobilitystations": "Mobility Stations",
    "services": "Services",
    "shop": "Shop",
    "tourismAndLeisure": "Tourism & Leisure",
    "nursery": "Nursery",
    "kindergarten": "Kindergarten",
    "primary_school": "Primary school",
    "secondary_school": "Secondary school",
    "school": "School",
    "library": "Library",
    "bar": "Bar",
    "biergarten": "Biergarten",
    "cafe": "Café",
    "pub": "Pub",
    "fast_food": "Fast Food",
    "ice_cream": "Ice Cream",
    "restaurant": "Restaurant",
    "nightclub": "Night-Club",
    "bicycle_rental": "Bicycle rental",
    "car_sharing": "Car sharing",
    "charging_station": "Charging station",
    "bus_stop": "Bus",
    "tram_stop": "Tram Stop",
    "transmicable": "Transmicable",
    "subway_entrance": "U-Bahn station",
    "sitp": "SITP",
    "transmilenio": "Transmilenio",
    "rail_station": "Rail Station",
    "taxi": "Taxi",
    "bikesharing_ffb": "Bikesharing-Stations",
    "carsharing_ffb": "Carsharing-Stations",
    "charging_station_marker_ffb": "E-Charging Station privat",
    "charging_station_other_ffb": "E-Charging Station privat (under construction)",
    "charging_station_public_ffb": "E-Charging Station public",
    "e_parking_ffb": "E-Parking",
    "l-station_ffb": "L-Station Prio 1",
    "s-station_prio1_ffb": "S-Station Prio 1",
    "s-station_prio2_ffb": "S-Station Prio 2",
    "hairdresser": "Hairdresser",
    "atm": "ATM",
    "bank": "Bank",
    "dentist": "Dentist",
    "doctors": "Doctor",
    "pharmacy": "Pharmacy",
    "post_box": "Post box",
    "fuel": "Fuel",
    "recycling": "Recycling",
    "bakery": "Bakery",
    "butcher": "Butcher",
    "clothes": "Clothing store",
    "convenience": "Convenience store",
    "greengrocer": "Greengrocer",
    "kiosk": "Kiosk",
    "mall": "Mall",
    "shoes": "Shoes",
    "supermarket": "Supermarket",
    "discount_supermarket": "Discount Supermarket",
    "international_supermarket": "International Supermarket",
    "hypermarket": "Hypermarket",
    "chemist": "Chemist",
    "organic": "Organic Food",
    "marketplace": "Marketplace",
    "cinema": "Cinema",
    "theatre": "Theatre",
    "museum": "Museum",
    "hotel": "Hotel",
    "hostel": "Hostel",
    "guest_house": "Guest house",
    "gallery": "Gallery",
    "university": "University",
    "hospital": "Hospital",
    "playground": "Playground",
<<<<<<< HEAD
    "population": "Population",
    "park": "Park",
    "governmentandsec": "Gov. and Security",
    "notary": "Notary",
    "cade": "CADE",
    "police": "Police"
=======
    "sports": "Sports",
    "community_sports_center": "Community Sports Center",
    "waterpark": "Water Park",
    "discount_gym": "Discount Gym",
    "gym": "Gym",
    "yoga": "Yoga",
    "outdoor_fitness_station": "Outdoor fitness station",
    "population": "Population"
>>>>>>> f57db883
  },
  "$vuetify": {
    "close": "Close",
    "dataIterator": {
      "pageText": "{0}-{1} of {2}",
      "noResultsText": "No matching records found",
      "loadingText": "Loading items..."
    },
    "dataTable": {
      "itemsPerPageText": "Rows per page:",
      "ariaLabel": {
        "sortDescending": ": Sorted descending. Activate to remove sorting.",
        "sortAscending": ": Sorted ascending. Activate to sort descending.",
        "sortNone": ": Not sorted. Activate to sort ascending."
      }
    },
    "dataFooter": {
      "pageText": "{0}-{1} of {2}",
      "itemsPerPageText": "Items per page:",
      "itemsPerPageAll": "All",
      "nextPage": "Next page",
      "prevPage": "Previous page",
      "firstPage": "First page",
      "lastPage": "Last page"
    },
    "datePicker": {
      "itemsSelected": "{0} selected"
    },
    "noDataText": "No data available",
    "carousel": {
      "prev": "Previous visual",
      "next": "Next visual"
    },
    "calendar": {
      "moreEvents": "{0} more"
    }
  },
  "common": {
    "required": "This information is required"
  },
  "dynamicFields": {
    "attributes": {
      "ways": {
        "way_type": "Way type",
        "surface": "Surface",
        "wheelchair": "Wheelchair"
      },
      "pois": {
        "amenity": "Amenity",
        "name": "Name (Optional)",
        "opening_hours": "Opening Hours (Optional)"
      },
      "buildings": {
        "building": "Building Type",
        "building_levels": "Building Levels",
        "building_levels_residential": "Building levels residential",
        "population": "Number residents (optional)",
        "gross_floor_area": "Gross Flor Area (optional)"
      }
    },
    "listValues": {
      "ways": {
        "road": "Road",
        "bridge": "Bridge",
        "asphalt": "Asphalt",
        "cobblestone": "Cobblestone",
        "fine_gravel": "Fine gravel",
        "gravel": "Gravel",
        "grass": "Grass",
        "unpaved": "Unpaved",
        "yes": "Yes",
        "no": "No"
      },
      "buildings": {
        "residential": "Residential",
        "commercial": "Commercial",
        "public": "Public"
      }
    }
  },
  "openingHours": {
    "openingTime": "Opening Time",
    "closingTime": "Closing Time",
    "default": "Default",
    "monday": "Monday",
    "tuesday": "Tuesday",
    "wednesday": "Wednesday",
    "thursday": "Thursday",
    "friday": "Friday",
    "saturday": "Saturday",
    "sunday": "Sunday",
    "publicHolidays": "Public Holidays"
  }
}<|MERGE_RESOLUTION|>--- conflicted
+++ resolved
@@ -629,14 +629,12 @@
     "university": "University",
     "hospital": "Hospital",
     "playground": "Playground",
-<<<<<<< HEAD
     "population": "Population",
     "park": "Park",
     "governmentandsec": "Gov. and Security",
     "notary": "Notary",
     "cade": "CADE",
-    "police": "Police"
-=======
+    "police": "Police",
     "sports": "Sports",
     "community_sports_center": "Community Sports Center",
     "waterpark": "Water Park",
@@ -645,7 +643,6 @@
     "yoga": "Yoga",
     "outdoor_fitness_station": "Outdoor fitness station",
     "population": "Population"
->>>>>>> f57db883
   },
   "$vuetify": {
     "close": "Close",
