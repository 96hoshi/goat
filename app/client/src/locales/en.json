{
  "appTitle": "GOAT",
  "buttonLabels": {
    "yes": "Yes",
    "cancel": "Cancel",
    "save": "Save",
    "ok": "Ok",
    "remove": "Remove"
  },
  "appBar": {
    "buttons": {
      "login": "Login",
      "print": "Print",
      "drawAndMeasure": "Draw and Measure",
      "filter": "Thematic Data Filter",
      "edit": "Draw scenario",
      "settings": "Language",
      "info": "Visit GOAT Homepage",
      "osmMapMode": "OSM Map Mode"
    },
    "login": {
      "title": "Login",
      "form": {
        "username": {
          "label": "Username",
          "rule": "Username is required"
        },
        "password": {
          "label": "Password",
          "rule": "Password is required"
        },
        "submit": "Login"
      }
    },
    "printMap": {
      "title": "Print Map",
      "connectionMsg": "Connecting to the print server, please wait...",
      "unavailableMsg": "The print server is unavailable. Please, try later....",
      "form": {
        "title": {
          "label": "Title",
          "rule": "Field is required"
        },
        "layout": {
          "label": "Layout",
          "rule": "Field is required"
        },
        "scale": {
          "label": "Scale",
          "rule": "Field is required"
        },
        "resolution": {
          "label": "Resolution",
          "rule": "Field is required"
        },
        "crs": {
          "label": "Reference System",
          "rule": "Field is required"
        },
        "outputFormat": {
          "label": "Output Format",
          "rule": "Field is required"
        },
        "submit": "Print",
        "abort": "Abort",
        "legend": "Legend",
        "grid": "Grid"
      }
    },
    "drawAndMeasure": {
      "title": "Measure",
      "measure": {
        "header": "Measure",
        "length": "Length",
        "area": "Area"
      },
      "draw": {
        "header": "Draw",
        "point": "Point",
        "pointWithCoord": "Point with coordinates",
        "line": "Line",
        "polygon": "Polygon",
        "label": "Label",
        "color": "Color",
        "transparency": "Transparency"
      },
      "clear": "Clear"
    },
    "filter": {
      "title": "Thematic Data Filter",
      "poisSettings": {
        "buttonTooltip": "Weight and Sensitivity Settings",
        "title": "Heatmap",
        "selectWeight": "Select Weight",
        "sensitivityIndex": "Sensitivity index",
        "sensitivityGraph": {
          "title": "Accessibility",
          "gravity": "Accessibility Gravity (%)",
          "travelTime": "Traveltime (minutes)"
        }
      }
    },
    "edit": {
      "title": "Draw scenario",
      "selectLayer": "Layer to edit",
      "selectFeatures": "Select features",
      "drawCircle": "Draw a circle to select features",
      "selectOnMap": "Select features on map",
      "editTools": "Edit Tools",
      "drawFeatureTooltip": "Draw Feature",
      "modifyFeatureTooltip": "Modify Geometry",
      "deleteFeature": "Delete Feature",
      "moveFeature": "Move Feature",
      "modifyAttributes": "Modify Attributes",
      "drawPolygonHole": "Draw Polygon Hole",
      "snapGuide": "Snap Guide",
      "clearBtn": "Revert All",
      "uploadBtn": "Upload",
      "popup": {
        "deleteFeatureMsg": "Are you sure you want to delete the selected feature ?",
        "selectWayType": "Select way type: ",
        "wayType": "Way Type"
      },
      "table": {
        "layer": "Layer",
        "status": "Status",
        "type": "Type",
        "actions": "Actions"
      },
      "type": {
        "New": "New",
        "Modified": "Modified",
        "Restored": "Restored",
        "Deleted": "Deleted"
      },
      "status": {
        "Uploaded": "Uploaded",
        "NotUploaded": "Not Uploaded"
      },
      "activateLayerToDrawScenario": "Plese activate the layer to be able to select features",
      "dataTypeInfo": "Data type should be",
      "geometryTypeInfo": "Geometry type should be",
      "requiredFields": "Required Fields",
      "referenceSystemInfo": "Reference sytem should be in",
      "featuresNotyetUploaded": "Features not yet uploaded. Click upload button to commit",
      "differentGeometryType": "Geometries doesn't match",
      "missingFields": "Missing Fields",
      "fileCorrupted": "Geojson file is corrupted",
      "noFile": "No file",
      "allFeaturesUploaded": "All Features Uploaded",
      "notAllUploaded": "Not all features uploaded",
      "errorHappened": "An error happened",
      "scenarioFeatures": "Scenario Features",
      "uploadYourData": "Upload your data",
      "deleteAllTitle": "Delete All",
      "deleteAllMessage": "Are you sure you want to delete all scenario data."
    },
    "settings": {
      "title": "Settings",
      "language": "Language",
      "units": {
        "header": "Units",
        "km": "Kilometers",
        "miles": "Miles"
      }
    },
    "about": {
      "title": "About GOAT",
      "content": "stands for Geo Open Accessibility Tool. This web-tool is meant to be open source, interactive, flexible and useful for accessibility planning. It is under development at the Chair for Urban Structure and Transport Planning at TUM.....",
      "moreInfo": "More Info"
    },
    "documentation": {
      "title": "Documentation",
      "openInNewTab": "Open in new tab"
    }
  },
  "isochrones": {
    "title": "Isochrones",
    "calculation": "Calculation",
    "calculationTitle": "Isochrone Calculation",
    "single": {
      "title": "Starting Point",
      "type": "Single",
      "searchBox": "Search Starting Point",
      "startTooltip": "Click on button to start calculation.",
      "tableDataTitle": "Thematic Data"
    },
    "multiple": {
      "title": "Start",
      "type": "Multiple",
      "selectMethod": "Select Method",
      "studyArea": "Study Area",
      "clear": "Clear",
      "calculate": "Calculate",
      "studyAreaInfoLabel": "Select <b>study area</b> on the map and <b>points of interest</b> from the thematic data filter to enable calculation.",
      "drawBoundary": "Draw Boundary",
      "amenityCount": "Amenity Count",
      "limit": "Limit",
      "drawBoundaryInfoLabel": "Draw <b>boundary</b> on the map and select <b>points of interest</b> from the thematic data filter to enable calculation.",
      "tableDataTitle": "Multi-Isochrone Data"
    },
    "options": {
      "title": "Options",
      "subOptions": "Isochrone Settings",
      "speed": "km/h",
      "time": "min",
      "nr": "Isochrones",
      "calcType": "Level of detail isochrones",
      "calcModus": "Calculation Modes",
      "alphaShapeMode": "Level of detail isochrones",
      "defaultNetwork": "Default Network",
      "modifiedNetwork": "Modified Network",
      "modifiedNetworkDoubleCalc": "Modified Network (Double Calculation)",
      "routingProfile": "Routing Profile",
      "walking_standard": "Standard",
      "walking_elderly": "Elderly",
      "walking_safe_night": "Safe night",
      "walking_wheelchair": "Wheelchair",
      "walking_wheelchair_standard": "Standard",
      "walking_wheelchair_electric": "Electric",
      "cycling_standard": "Standard",
      "cycling_pedelec": "Pedelec"
    },
    "results": {
      "title": "Results",
      "multiIsochroneHeader": "Multi-Isochrone Calculation",
      "additionalLayers": "Additional Layers",
      "showDataTooltip": "Show Data",
      "hideDataTooltip": "Hide Data",
      "toggleVisibilityTooltip": "Toggle Visibility",
      "showResultsTooltip": "Show Results",
      "hideResultsTooltip": "Hide Results",
      "downloadTooltip": "Download",
      "deleteCalcTooltip": "Delete Calculation",
      "deleteAll": "DELETE ALL",
      "changeColorTooltip": "Click to change color",
      "table": {
        "type": "Type",
        "range": "Range",
        "area": "Area",
        "visible": "Visible",
        "legend": "Legend"
      },
      "colorMessage": "Lowest: <b>0 min</b>, Highest: <b>20 min</b>"
    },
    "tableData": {
      "timeFilter": "Time filter",
      "searchPois": "Search Point of Interest",
      "selectTimeMsg": "Select travel time to filter",
      "noDataMsg": "No data for the selected time",
      "selectAmenitiesMsg": "Select <b>Points of Interest</b> to filter the table.",
      "table": {
        "pois": "Point of Interest",
        "isochrone": "Isochrone",
        "studyArea": "Study Area",
        "population": "Population",
        "reachedPopulation": "Reached Population"
      }
    },
    "isochrones": "Isochrones",
    "deleteTitle": "Delete",
    "deleteMessage": "Are you sure you want to delete calculation",
    "deleteAllMessage": "Are you sure you want to delete all calculations ?",
    "download": {
      "title": "Download Isochrones",
      "fileName": "Filename",
      "outputFormat": "Choose output format",
      "download": "Download"
    },
    "additionalLayers": {
      "defaultNetwork": "Default Road Network",
      "inputNetwork": "Input Road Network"
    },
    "pickColor": {
      "title": "Isochrone Color"
    }
  },
  "poisFilter": {
    "showTimeFilter": "Add time filter",
    "selectHourLabel": "Select open time to filter",
    "selectDayLabel": "Select day",
    "daysOfWeek": {
      "monday": "Monday",
      "tuesday": "Tuesday",
      "wednesday": "Wednesday",
      "thursday": "Thursday",
      "friday": "Friday",
      "saturday": "Saturday",
      "sunday": "Sunday"
    }
  },
  "layerTree": {
    "title": "Layers",
    "settings": {
      "transparency": "Transparency"
    }
  },
  "map": {
    "layerLegend": {
      "title": "Layers Legend"
    },
    "snackbarMessages": {
      "selectAmenities": "You must select at least one point of interest",
      "calculateIsochroneError": "Sorry but here no calculation is possible",
      "uploadScenarioSuccess": "Features uploads successfully.",
      "uploadScenarioError": "Sorry, an error happened while uploading the features in database.",
      "notAllScnearioFeaturesUploaded": "The isochrone scenario calculation will not take in account not uploaded features.",
      "cantDeleteAllScenarioFeatures": "Sorry. Scenario data can't be deleted at the moment.",
      "allScenarioFeaturesDelete": "All Scenario Data is deleted",
      "noScenarioFeatureChangeAvailable": "Please do network or land-use change first",
      "cantPrintBaseLayer": "This baselayer can't be printed"
    },
    "layerGroup": {
      "poisLayers": "Point of Interest",
      "buildings_landuse": "Buildings and Landuse",
      "administrativeLayers": "Administrative boundaries",
      "streetlevelqualityLayers": "Street Level Quality",
      "environmentalQualityLayers": "Environmental data",
      "perceivedQuality": "Perceived Quality",
      "additionalDataLayers": "Additional data",
      "accessbilityBasemaps": "Accessibility",
      "backgroundLayers": "Background Layers",
      "buildings": "Buildings"
    },
    "layerName": {
      "pois": "Point of Interest",
      "administrativeUnits": "Administrative Units",
      "accidents_pedestrian_2018": "Accidents with pedestrians (2018)",
      "accidents_pedestrian_2017": "Accidents with pedestrians (2017)",
      "accidents_bike_2018": "Accidents with cyclists (2018)",
      "accidents_bike_2017": "Accidents with cyclists (2017)",
      "biotops": "Biotops",
      "ffh-area": "FFH Area",
      "natureReserves": "Nature Reserves",
      "noiseMainTrafficRoads": "Noise levels - main roads",
      "protectedLandscape": "Protected Landscape Areas",
      "landuse": "Landuse (ATKIS)",
      "landuse_osm": "Landuse (OSM)",
      "footpathWidth": "Footpath Width",
      "illuminance": "Illuminance",
      "lanes": "Lanes",
      "parking": "Parking",
      "smoothness": "Smoothness",
      "speed": "Speed",
      "streetCategory": "Street Categories Detailed",
      "streetCategorysAggregated": "Street Categories",
      "streetCrossings": "Street Crossings",
      "streetFurniture": "Street Furniture",
      "streetFurnitureBicycles": "Bicycle Ranks",
      "surface": "Surface",
      "wheelchairUsability": "Wheelchair Usability",
      "areaIsochrone": "Area Isochrone",
      "walkabilityPopulation": "Walkability Population Index",
      "population": "Population",
      "walkability": "Walkability",
      "studyArea": "Study Area",
      "ways": "Ways",
      "buildings": "Buildings",
      "osmStandard": "OSM Standard",
      "osmLight": "OSM Light",
      "osmDark": "OSM Dark",
      "mapboxStreets": "Mapbox",
      "publicTransport": "Public Transport",
      "bingAerial": "Bing Aerial"
    },
    "tooltips": {
      "clickForCalculation": "Click for Calculation. Press ESC to exit",
      "clickToSelectStudyArea": "Click to select the study area. Press ESC to exit",
      "maxCircleRadius": "Maximum circle radius is 1000 m",
      "clickToStartMeasure": "Click to start measuring. Press ESC to exit",
      "clickToStartDrawing": "Click to start drawing. Press ESC to exit",
      "clickToContinueDrawing": "Click to continue drawing",
      "clickToFinishDrawing": "Click to finish drawing",
      "clickToStartDrawingBoundary": "Click to start drawing the boundary. <br> Press ESC to exit",
      "clickToStartDrawingCircle": "Click to start drawing the circle (Max Radius 1000 m). <br> Press ESC to exit",
      "clickToFinishDrawingPolygon": "Double-click or click starting point to finish.",
      "clickOnFeatureToDelete": "Click on feature to delete it",
      "clickOnFeatureToMove": "Click and drag the feature to move",
      "drawHoleOnPolygon": "Draw over the polygon to create a hole",
      "clickAndDragToModify": "Click and drag the features to modify geometry",
      "clickToModifyAttributes": "Click to modify attributes",
      "clickToRemove": "Click to remove it",
      "clickToPlacePoint": "Click to place the point",
      "changeDefaultColorPalette": "Change color (default)",
      "changeScenarioColorPalette": "Change color (scenario)",
      "openDocumentation": "Open Documentation",
      "routingProfiles": {
        "walking": {
          "title": "Walking",
          "options": {
            "standard": {
              "title": "Standard",
              "tooltip": "Default routing"
            },
            "elderly": {
              "title": "Elderly",
              "tooltip": "Routing with reduced walking speed"
            },
            "safe_night": {
              "title": "Safe night",
              "tooltip": "Routing excluding unlit paths"
            }
          }
        },
        "cycling": {
          "title": "Cycling",
          "options": {
            "standard": {
              "title": "Standard",
              "tooltip": "Default Routing"
            },
            "pedelec": {
              "title": "Pedelec",
              "tooltip": "Pedelec"
            }
          }
        },
        "walking_wheelchair": {
          "title": "Wheelchair",
          "tooltip": "Routing excluding paths and points-of-interest that are not barrier-free"
        }
      },
      "zoomToFeature": "Zoom to feature",
      "deleteFeature": "Delete Feature",
      "uploadFeature": "Upload Feature",
      "restoreFeature": "Restore Feature",
      "zoomIn": "Zoom In",
      "zoomOut": "Zoom Out",
      "openFullScreen": "Open Fullscreen",
      "exitFullScreen": "Exit Fullscreen",
      "toggleStreetView": "Open StreetView"
    },
    "popup": {
      "attributes": "Attributes",
      "info": "Info",
      "editWithOsm": "Edit with OSM",
      "confirm": "Confirm",
      "modifyAttributes": "Modify Attributes"
    },
    "layerListValues": {
      "road": "Road",
      "bridge": "Bridge"
    },
    "contextMenu": {
      "deleteIsochrone": "Delete Isochrone",
      "zoomIn": "Zoom In",
      "zoomOut": "Zoom Out"
    },
    "osmMode": {
      "tasks": "OSM Mapping Tasks",
      "steps": "Steps",
      "info": "Info",

      "stepsDesc": {
        "clickFeatureInMap": "Click on a object in the map.",
        "clickEditWithOsm": "By clicking on the <b>'Edit with OSM'</b> link, you will be forwarded to the OSM iD-Editor.",
        "fillInOSMiD": "Add the missing {missingVar} in the OSM editor according to the guidelines of the OSM wiki [LINK]. To retrieve the missing information, for example the mapillary images can be used. "
      },
<<<<<<< HEAD
      "note": "Note: the {layerNameVar} layer is updated every 5 minutes",
=======
      "note": "Note: the {layerNameVar} layer is updated every 10 minutes",
>>>>>>> 8ae2c364
      "shortDesc": "Complete the missing {missingVar}",
      "longDesc": "Check out {layerNameVar} for missing {missingVar}.",
      "layers": {
        "osm-mapping-pois": {
          "missingKeyWord": "Opening Hours",
          "layerName": "POIs"
        },
        "osm-mapping-ways-speed": {
          "missingKeyWord": "Speed",
          "layerName": "Ways"
        },
        "osm-mapping-ways-surface": {
          "missingKeyWord": "Surface Type",
          "layerName": "Ways"
        },
        "osm-mapping-ways-wheelchair": {
          "missingKeyWord": "Wheelchair Usability",
          "layerName": "Ways"
        },
        "osm-mapping-buildings-type": {
          "missingKeyWord": "Building Type",
          "layerName": "Buildings"
        }
      },

      "dialogMessage": {
        "title": "OSM Mapping Mode",
        "body": "Welcome to the OSM mapping mode! In this mode you can improve GOAT data by contributing to OpenStreetMap (OSM). We have set up different tasks for objects with missing information, which can be completed using the iD-Editor or other OSM editors such as JOSM. Please familiarize yourself with the general mapping rules and the corresponding content of the OSM wiki for the objects you want to edit. Furthermore, you can find a tutorial on mapping in OSM on the GOAT website [LINK]. Thanks for contributing to the world of open data!"
      }
    }
  },
  "pois": {
    "education": "Education",
    "foodAndDrink": "Food and Drink",
    "transport": "Transport",
    "services": "Services",
    "shop": "Shop",
    "tourismAndLeisure": "Tourism & Leisure",
    "nursery": "Nursery",
    "kindergarten": "Kindergarten",
    "primary_school": "Primary school",
    "secondary_school": "Secondary school",
    "library": "Library",
    "bar": "Bar",
    "biergarten": "Biergarten",
    "cafe": "Café",
    "pub": "Pub",
    "fast_food": "Fast Food",
    "ice_cream": "Ice Cream",
    "restaurant": "Restaurant",
    "nightclub": "Night-Club",
    "bicycle_rental": "Bicycle rental",
    "car_sharing": "Car sharing",
    "charging_station": "Charging station",
    "bus_stop": "Bus",
    "tram_stop": "Tram Stop",
    "subway_entrance": "U-Bahn station",
    "rail_station": "Rail Station",
    "taxi": "Taxi",
    "hairdresser": "Hairdresser",
    "atm": "ATM",
    "bank": "Bank",
    "dentist": "Dentist",
    "doctors": "Doctor",
    "pharmacy": "Pharmacy",
    "post_box": "Post box",
    "fuel": "Fuel",
    "recycling": "Recycling",
    "bakery": "Bakery",
    "butcher": "Butcher",
    "clothes": "Clothing store",
    "convenience": "Convenience store",
    "greengrocer": "Greengrocer",
    "kiosk": "Kiosk",
    "mall": "Mall",
    "shoes": "Shoes",
    "supermarket": "Supermarket",
    "discount_supermarket": "Discount Supermarket",
    "international_supermarket": "International Supermarket",
    "hypermarket": "Hypermarket",
    "chemist": "Chemist",
    "organic": "Organic Food",
    "marketplace": "Marketplace",
    "cinema": "Cinema",
    "theatre": "Theatre",
    "museum": "Museum",
    "hotel": "Hotel",
    "hostel": "Hostel",
    "guest_house": "Guest house",
    "gallery": "Gallery",
    "university": "University",
    "hospital": "Hospital",
    "playground": "Playground",
    "population": "Population"
  },
  "$vuetify": {
    "close": "Close",
    "dataIterator": {
      "pageText": "{0}-{1} of {2}",
      "noResultsText": "No matching records found",
      "loadingText": "Loading items..."
    },
    "dataTable": {
      "itemsPerPageText": "Rows per page:",
      "ariaLabel": {
        "sortDescending": ": Sorted descending. Activate to remove sorting.",
        "sortAscending": ": Sorted ascending. Activate to sort descending.",
        "sortNone": ": Not sorted. Activate to sort ascending."
      }
    },
    "dataFooter": {
      "pageText": "{0}-{1} of {2}",
      "itemsPerPageText": "Items per page:",
      "itemsPerPageAll": "All",
      "nextPage": "Next page",
      "prevPage": "Previous page",
      "firstPage": "First page",
      "lastPage": "Last page"
    },
    "datePicker": {
      "itemsSelected": "{0} selected"
    },
    "noDataText": "No data available",
    "carousel": {
      "prev": "Previous visual",
      "next": "Next visual"
    },
    "calendar": {
      "moreEvents": "{0} more"
    }
  },
  "common": {
    "required": "This information is required"
  },
  "dynamicFields": {
    "attributes": {
      "ways": {
        "way_type": "Way type",
        "surface": "Surface",
        "wheelchair": "Wheelchair"
      },
      "pois": {
        "amenity": "Amenity",
        "name": "Name (Optional)",
        "opening_hours": "Opening Hours (Optional)"
      },
      "buildings": {
        "building_levels": "Building Levels",
        "building_type": "Building Type"
      }
    },
    "listValues": {
      "ways": {
        "road": "Road",
        "bridge": "Bridge",
        "asphalt": "Asphalt",
        "cobblestone": "Cobblestone",
        "fine_gravel": "Fine gravel",
        "gravel": "Gravel",
        "grass": "Grass",
        "unpaved": "Unpaved",
        "yes": "Yes",
        "no": "No"
      }
    }
  },
  "openingHours": {
    "openingTime": "Opening Time",
    "closingTime": "Closing Time",
    "default": "Default",
    "monday": "Monday",
    "tuesday": "Tuesday",
    "wednesday": "Wednesday",
    "thursday": "Thursday",
    "friday": "Friday",
    "saturday": "Saturday",
    "sunday": "Sunday",
    "publicHolidays": "Public Holidays"
  }
}<|MERGE_RESOLUTION|>--- conflicted
+++ resolved
@@ -456,11 +456,7 @@
         "clickEditWithOsm": "By clicking on the <b>'Edit with OSM'</b> link, you will be forwarded to the OSM iD-Editor.",
         "fillInOSMiD": "Add the missing {missingVar} in the OSM editor according to the guidelines of the OSM wiki [LINK]. To retrieve the missing information, for example the mapillary images can be used. "
       },
-<<<<<<< HEAD
-      "note": "Note: the {layerNameVar} layer is updated every 5 minutes",
-=======
       "note": "Note: the {layerNameVar} layer is updated every 10 minutes",
->>>>>>> 8ae2c364
       "shortDesc": "Complete the missing {missingVar}",
       "longDesc": "Check out {layerNameVar} for missing {missingVar}.",
       "layers": {
