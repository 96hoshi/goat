import TileLayer from "ol/layer/Tile";
import TileWmsSource from "ol/source/TileWMS";
import OsmSource from "ol/source/OSM";
import BingMaps from "ol/source/BingMaps";
import VectorTileLayer from "ol/layer/VectorTile";
import VectorTileSource from "ol/source/VectorTile";
import MvtFormat from "ol/format/MVT";
import GeoJsonFormat from "ol/format/GeoJSON";
import TopoJsonFormat from "ol/format/TopoJSON";
import KmlFormat from "ol/format/KML";
import VectorSource from "ol/source/Vector";
import VectorImageLayer from "ol/layer/VectorImage";
import ImageWMS from "ol/source/ImageWMS.js";
import { Image as ImageLayer } from "ol/layer.js";
import XyzSource from "ol/source/XYZ";
import { OlStyleFactory } from "../factory/OlStyle";
import { all } from "ol/loadingstrategy";
import ApiService from "../services/api.service";
import { geobufToFeatures } from "../utils/MapUtils";
import appStore from "../store/modules/app";
import scenarioStore from "../store/modules/scenarios";
import poisAoisStore from "../store/modules/poisaois";
import indicatorsStore from "../store/modules/indicators";
import mapStore from "../store/modules/map";
import axios from "axios";
import store from "../store";

/**
 * Factory, which creates OpenLayers layer instances according to a given config
 * object.
 */
export const LayerFactory = {
  /**
   * Maps the format literal of the config to the corresponding OL module.
   * @type {Object}
   */
  formatMapping: {
    MVT: MvtFormat,
    GeoJSON: GeoJsonFormat,
    TopoJSON: TopoJsonFormat,
    KML: KmlFormat
  },

  baseConf(lConf) {
    if (["indicator", "basemap"].includes(lConf.group)) {
      lConf.queryable = false;
    }
    lConf.queryable = lConf.queryable === undefined ? true : lConf.queryable;

    let lOpts = {
      group: lConf.group,
      name: lConf.name,
      type: lConf.type,
      visible: lConf.visible || false,
      opacity: lConf.opacity || 1,
      showOptions: false,
      attributeDisplayStatusKey: 0,
      layerTreeKey: 0,
      layerOrderKey: 1,
      queryable: lConf.queryable,
      displayInLayerList: lConf.display_in_layer_list || true,
      legendGraphicUrls: lConf.legend_urls || null,
      docUrl: lConf.doc_url || null
    };
    if (lConf.min_resolution) {
      lOpts.minResolution = lConf.min_resolution;
    }
    if (lConf.max_resolution) {
      lOpts.maxResolution = lConf.max_resolution;
    }

    if (lConf.z_index) {
      lOpts.zIndex = lConf.z_index;
    }
    let sOpts = {
      url: lConf.url,
      crossOrigin: "Anonymous"
    };
    if (lConf.map_attribution) {
      sOpts.attributions = lConf.map_attribution;
    }
    return {
      lOpts,
      sOpts
    };
  },

  /**
   * Returns an OpenLayers layer instance due to given config.
   *
   * @param  {Object} lConf  Layer config object
   * @return {ol.layer.Base} OL layer instance
   */
  getInstance(lConf) {
    lConf.type = lConf.type.toUpperCase();
    if (["indicator"].includes(lConf.group.toLowerCase())) {
      return this.createIndicatorLayer(lConf);
    }
    if (lConf.type === "WMS") {
      return this.createWmsLayer(lConf);
    } else if (lConf.type === "WMSTILE") {
      return this.createWmsTileLayer(lConf);
    } else if (lConf.type === "XYZ") {
      return this.createXyzLayer(lConf);
    } else if (lConf.type === "OSM") {
      return this.createOsmLayer(lConf);
    } else if (lConf.type === "BING") {
      return this.createBingLayer(lConf);
    } else if (lConf.type === "VECTOR") {
      return this.createVectorLayer(lConf);
    } else if (lConf.type === "VECTORIMAGE") {
      return this.createVectorImageLayer(lConf);
    } else if (["VECTORTILE", "MVT"].includes(lConf.type)) {
      return this.createVectorTileLayer(lConf);
    } else if (lConf.type === "GEOBUF") {
      return this.createGeoBufLayer(lConf);
    } else {
      return null;
    }
  },

  /**
   * Returns an OpenLayers WMS layer instance due to given config.
   *
   * @param  {Object} lConf  Layer config object
   * @return {ol.layer.Tile} OL WMS layer instance
   */
  createWmsLayer(lConf) {
    const layer = new ImageLayer({
      ...this.baseConf(lConf).lOpts,
      source: new ImageWMS({
        ...this.baseConf(lConf).sOpts
      })
    });
    return layer;
  },
  /**
   * Returns an OpenLayers WMS Tile layer instance due to given config.
   *
   * @param  {Object} lConf  Layer config object
   * @return {ol.layer.Tile} OL WMS layer instance
   */
  createWmsTileLayer(lConf) {
    const layer = new TileLayer({
      ...this.baseConf(lConf).lOpts,
      source: new TileWmsSource({
        ...this.baseConf(lConf).sOpts
      })
    });
    return layer;
  },

  /**
   * Returns an XYZ based tile layer instance due to given config.
   *
   * @param  {Object} lConf  Layer config object
   * @return {ol.layer.Tile} OL XYZ layer instance
   */
  createXyzLayer(lConf) {
    const layer = new TileLayer({
      ...this.baseConf(lConf).lOpts,
      maxZoom: lConf.max_zoom || 19,
      source: new XyzSource({
        ...this.baseConf(lConf).sOpts
      })
    });
    return layer;
  },

  /**
   * Returns an OpenLayers OSM layer instance due to given config.
   *
   * @param  {Object} lConf  Layer config object
   * @return {ol.layer.Tile} OL OSM layer instance
   */
  createOsmLayer(lConf) {
    const layer = new TileLayer({
      ...this.baseConf(lConf).lOpts,
      maxZoom: lConf.max_zoom || 19,
      source: new OsmSource({
        ...this.baseConf(lConf).sOpts
      })
    });

    return layer;
  },

  /**
   * Returns an OpenLayers BING layer instance due to given config.
   *
   * @param  {Object} lConf  Layer config object
   * @return {ol.layer.Tile} OL BING layer instance
   */
  createBingLayer(lConf) {
    const layer = new TileLayer({
      ...this.baseConf(lConf).lOpts,
      maxZoom: lConf.max_zoom || 19,
      source: new BingMaps({
        ...this.baseConf(lConf).sOpts,
        key: lConf.access_token,
        imagerySet: lConf.imagery_set
      })
    });

    return layer;
  },

  /**
   * Returns an OpenLayers vector layer instance due to given config.
   *
   * @param  {Object} lConf  Layer config object
   * @return {ol.layer.Vector} OL vector layer instance
   */
  createVectorLayer(lConf) {
    const layer = new VectorImageLayer({
      ...this.baseConf(lConf).lOpts,
      source: new VectorSource({
        ...this.baseConf(lConf).sOpts
      })
    });

    return layer;
  },

  /**
   * Returns an OpenLayers vector layer instance due to given config that uses a geobuf endpoint.
   *
   * @param  {Object} lConf  Layer config object
   * @return {ol.layer.Vector} OL vector layer instance
   */
  createGeoBufLayer(lConf) {
    const url =
      lConf.url ||
      `/read/table/active-study-area/${lConf.name}?return_type=geobuf`;
    const layer = new VectorImageLayer({
      ...this.baseConf(lConf).lOpts,
      source: new VectorSource({
        ...this.baseConf(lConf).sOpts,
        // eslint-disable-next-line no-unused-vars
        loader: function(extent, resolution, projection, success, failure) {
          const proj = projection.getCode();
          const source = this;
          source.clear();
          ApiService.get_(url, {
            responseType: "arraybuffer",
            headers: {
              Accept: "application/pdf"
            }
          })
            .then(response => {
              if (response.data) {
                const olFeatures = geobufToFeatures(response.data, {
                  dataProjection: lConf.data_projection,
                  featureProjection: proj
                });
                source.addFeatures(olFeatures);
              }
            })
            .catch(({ response }) => {
              console.log(response);
            });
        },
        strategy: all
      })
    });
    this.styleVectorLayer(layer, lConf);
    return layer;
  },

  /**
   * Return indicator layers
   * @param {Object} lConf
   * @returns {ol.layer.VectorImage} OlVector layer instance
   */

  createIndicatorLayer(lConf) {
    const layer = new VectorImageLayer({
      ...this.baseConf(lConf).lOpts,
      source: new VectorSource({
        ...this.baseConf(lConf).sOpts,
        // eslint-disable-next-line no-unused-vars
        loader: function(extent, resolution, projection, success, failure) {
          const proj = projection.getCode();
          const source = this;
          source.clear();
          const baseUrl_ = `indicators`;
          const returnType = "geobuf";
          const modus = appStore.state.calculationMode.active;
          const activeScenario = scenarioStore.state.activeScenario;
          const scenarioId = `${
            activeScenario ? "&scenario_id=" + activeScenario : ""
          }`;
          const amenityConfiguration = {};
          poisAoisStore.state.selectedPoisAois.forEach(poiAoiObject => {
            if (appStore.state.poiIcons[poiAoiObject.value]) {
              amenityConfiguration[poiAoiObject.value] = {
                sensitivity: poiAoiObject.sensitivity,
                weight: poiAoiObject.weight || 1
              };
            }
          });
          const poiAmenities = {};
          const aoiAmenities = {};
          store.getters["poisaois/selectedAois"].map(aoi => {
            aoiAmenities[aoi.value] = {
              sensitivity: aoi.sensitivity,
              weight: aoi.weight || 1
            };
          });
          store.getters["poisaois/selectedPois"].map(poi => {
            poiAmenities[poi.value] = {
              sensitivity: poi.sensitivity,
              weight: poi.weight || 1
            };
          });
          const startTime = appStore.state.timeIndicators.startTime;
          const endTime = appStore.state.timeIndicators.endTime;
          const weekday = appStore.state.timeIndicators.weekday;
          const indicatorParams = {
            heatmap_connectivity: `${baseUrl_}/heatmap?return_type=${returnType}`,
            heatmap_population: `${baseUrl_}/population?modus=${modus}${scenarioId}&return_type=${returnType}`,
            heatmap_accessibility_population: `${baseUrl_}/local-accessibility?heatmap_type=heatmap_accessibility_population&heatmap_configuration=${JSON.stringify(
              amenityConfiguration
            )}&modus=${modus}${scenarioId}&return_type=${returnType}`,
            heatmap_local_accessibility: `${baseUrl_}/heatmap?return_type=${returnType}`,
            // heatmap_local_accessibility: `${baseUrl_}/local-accessibility?heatmap_type=heatmap_local_accessibility&heatmap_configuration=${JSON.stringify(
            //   amenityConfiguration
            // )}&modus=${modus}${scenarioId}&return_type=${returnType}`,
            pt_station_count: `${baseUrl_}/pt-station-count?start_time=${startTime}&end_time=${endTime}&weekday=${weekday}&return_type=${returnType}`,
            pt_oev_gueteklasse: `${baseUrl_}/pt-oev-gueteklassen`
          };
          const url = indicatorParams[lConf.name];

          // POST request
          let promise;
          mapStore.state.isMapBusy = true;
          const CancelToken = axios.CancelToken;
          const promiseConfig = {
            responseType: "arraybuffer",
            headers: {
              Accept: "application/pdf",
              "Content-Encoding": "gzip"
            },
            cancelToken: new CancelToken(c => {
              // An executor function receives a cancel function as a parameter
              mapStore.state.indicatorCancelToken = c;
            })
          };
          if (lConf.name === "heatmap_connectivity") {
            const payload = {
              mode: "walking",
              study_area_ids: mapStore.state.studyArea.map(
                studyArea => studyArea.values_.id
              ),
              walking_profile: "standard",
              scenario: {
                id: activeScenario ? activeScenario : 0,
                name: modus
              },
              heatmap_type: "connectivity",
              analysis_unit: "hexagon",
              resolution: 9,
              heatmap_config: {
                max_traveltime: 10
              }
            };
            promise = ApiService.post_(url, payload, promiseConfig);
          } else if (lConf.name === "pt_oev_gueteklasse") {
            const payload = {
              start_time: startTime,
              end_time: endTime,
              weekday: weekday,
              return_type: returnType,
              station_config: indicatorsStore.state.pt_oev_gueteklasse.config
            };
            promise = ApiService.post_(url, payload, promiseConfig);
          } else if (lConf.name === "heatmap_local_accessibility") {
            let amenities = {
              pois: {},
              aois: {}
            };

<<<<<<< HEAD
          if (lConf.name === "heatmap_local_accessibility") {
            let amenities = {
              pois: {},
              aois: {}
            };

=======
>>>>>>> 16fee7c8
            for (var key in poiAmenities) {
              amenities["pois"][key] = {
                sensitivity: poiAmenities[key]["sensitivity"],
                weight: poiAmenities[key]["weight"],
<<<<<<< HEAD
                max_traveltime: 20
              };
            }
            for (var aoi_name in aoiAmenities) {
              amenities["pois"][aoi_name] = {
                sensitivity: aoiAmenities[aoi_name]["sensitivity"],
                weight: aoiAmenities[aoi_name]["weight"],
=======
>>>>>>> 16fee7c8
                max_traveltime: 20
              };
            }
            for (var aoi_name in aoiAmenities) {
              amenities["pois"][aoi_name] = {
                sensitivity: aoiAmenities[aoi_name]["sensitivity"],
                weight: aoiAmenities[aoi_name]["weight"],
                max_traveltime: 20
              };
            }

            const payload = {
              mode: "walking",
              study_area_ids: mapStore.state.studyArea.map(
                studyArea => studyArea.values_.id
              ),
              // max_travel_time: 20,
              walking_profile: "standard",
              scenario: {
                id: activeScenario ? activeScenario : 0,
                name: modus
              },
              heatmap_type: "modified_gaussian",
              analysis_unit: "hexagon",
              resolution: 9,
              heatmap_config: {
                poi: amenities["pois"],
                aoi: amenities["aois"]
              }
            };
            promise = ApiService.post_(url, payload, promiseConfig);
          } else {
            promise = ApiService.get_(url, promiseConfig);
          }

          promise
            .then(response => {
              if (response.data) {
                const olFeatures = geobufToFeatures(response.data, {
                  dataProjection: lConf.data_projection,
                  featureProjection: proj
                });
                olFeatures.forEach(feature => {
                  if (lConf.name === "heatmap_connectivity") {
                    feature.set(
                      "percentile_area_isochrone",
                      Math.round(feature.get("area_class"))
                    );
                  } else {
                    feature.set(
                      "agg_class",
                      Math.round(feature.get("agg_class"))
                    );
                  }
                });
                source.addFeatures(olFeatures);
              }
            })
            .catch(err => {
              console.log(err);
            })
            .finally(() => {
              mapStore.state.isMapBusy = false;
              mapStore.state.indicatorCancelToken = null;
            });
        },
        strategy: all
      })
    });
    this.styleVectorLayer(layer, lConf);
    return layer;
  },

  /**
   * Returns an OpenLayers vector tile layer instance due to given config.
   *
   * @param  {Object} lConf  Layer config object
   * @return {ol.layer.VectorTile} OL vector tile layer instance
   */
  createVectorTileLayer(lConf) {
    let url = lConf.url;
    if (!url) {
      lConf.url = `./layers/tiles/${lConf.name}/{z}/{x}/{y}.pbf`;
    }
    const layer = new VectorTileLayer({
      ...this.baseConf(lConf).lOpts,
      source: new VectorTileSource({
        ...this.baseConf(lConf).sOpts,
        format: new this.formatMapping[lConf.type || "MVT"](),
        tileLoadFunction: function(tile, url) {
          tile.setLoader(function(extent, resolution, projection) {
            ApiService.get_(url, {
              responseType: "arraybuffer",
              headers: {
                Accept: "application/pdf"
              }
            }).then(response => {
              if (response.data) {
                const format = tile.getFormat(); // ol/format/MVT configured as source format
                const features = format.readFeatures(response.data, {
                  extent: extent,
                  featureProjection: projection
                });
                tile.setFeatures(features);
              }
            });
          });
        }
      })
    });
    this.styleVectorLayer(layer, lConf);
    return layer;
  },

  /**
   * Styles the vector layer based on the layer config.
   *
   * @param  {ol.layer.Vector} layer Vector layer instance
   * @param  {Object} lConf  Layer config object
   * @return {ol.layer} OL vector layer instance
   */
  styleVectorLayer(layer, lConf) {
    // Style the vector tile layer
    let styleObj;
    if (typeof lConf.style === "object") {
      styleObj = {
        format: "geostyler",
        style: lConf.style
      };
    } else if (!lConf.style || lConf.style === "custom") {
      styleObj = {
        format: "custom"
      };
    }
    const olStyle = OlStyleFactory.getOlStyle(styleObj, lConf.name);
    if (!olStyle) {
      return layer;
    }
    if (olStyle) {
      if (olStyle instanceof Promise) {
        olStyle
          .then(style => {
            layer.setStyle(style);
          })
          .catch(error => {
            console.log(error);
            console.log("error", lConf.name);
          });
      } else {
        layer.setStyle(olStyle);
      }
    }
  }
};<|MERGE_RESOLUTION|>--- conflicted
+++ resolved
@@ -380,29 +380,17 @@
               aois: {}
             };
 
-<<<<<<< HEAD
+
           if (lConf.name === "heatmap_local_accessibility") {
             let amenities = {
               pois: {},
               aois: {}
             };
 
-=======
->>>>>>> 16fee7c8
             for (var key in poiAmenities) {
               amenities["pois"][key] = {
                 sensitivity: poiAmenities[key]["sensitivity"],
                 weight: poiAmenities[key]["weight"],
-<<<<<<< HEAD
-                max_traveltime: 20
-              };
-            }
-            for (var aoi_name in aoiAmenities) {
-              amenities["pois"][aoi_name] = {
-                sensitivity: aoiAmenities[aoi_name]["sensitivity"],
-                weight: aoiAmenities[aoi_name]["weight"],
-=======
->>>>>>> 16fee7c8
                 max_traveltime: 20
               };
             }
