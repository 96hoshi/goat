import TileLayer from "ol/layer/Tile";
import TileWmsSource from "ol/source/TileWMS";
import OsmSource from "ol/source/OSM";
import BingMaps from "ol/source/BingMaps";
import VectorTileLayer from "ol/layer/VectorTile";
import VectorTileSource from "ol/source/VectorTile";
import MvtFormat from "ol/format/MVT";
import GeoJsonFormat from "ol/format/GeoJSON";
import TopoJsonFormat from "ol/format/TopoJSON";
import KmlFormat from "ol/format/KML";
import VectorSource from "ol/source/Vector";
import VectorImageLayer from "ol/layer/VectorImage";
import ImageWMS from "ol/source/ImageWMS.js";
import { Image as ImageLayer } from "ol/layer.js";
import XyzSource from "ol/source/XYZ";
import { OlStyleFactory } from "../factory/OlStyle";
import { all } from "ol/loadingstrategy";
import ApiService from "../services/api.service";
import { geobufToFeatures } from "../utils/MapUtils";
import appStore from "../store/modules/app";
import scenarioStore from "../store/modules/scenarios";
import poisAoisStore from "../store/modules/poisaois";
import indicatorsStore from "../store/modules/indicators";
import mapStore from "../store/modules/map";
import axios from "axios";
import store from "../store";

/**
 * Factory, which creates OpenLayers layer instances according to a given config
 * object.
 */

function addHeatmapToMap(response, lConf, source) {
  mapStore.state.isMapBusy = false;
  const olFeatures = geobufToFeatures(response.data, {
    dataProjection: "EPSG:4326",
    featureProjection: "EPSG:3857"
  });
  olFeatures.forEach(feature => {
    if (["heatmap_connectivity", "heatmap_population"].includes(lConf.name)) {
      if ("heatmap_connectivity" === lConf.name) {
        feature.set(
          "percentile_area_isochrone",
          Math.round(feature.get("area_class"))
        );
      } else if ("heatmap_population" === lConf.name) {
        feature.set(
          "percentile_population",
          Math.round(feature.get("population_class"))
        );
      }
    } else {
      feature.set("agg_class", Math.round(feature.get("agg_class")));
    }
  });
  source.addFeatures(olFeatures);
}

const max_tries = 21;
let heatmapGetCancelToken = null;
function heatmapGet(taskId, proj, current_try, lConf, source) {
  if (current_try < max_tries) {
    const returnType = "geobuf";
    const baseUrl_ = "indicators";
    const requestUrl = `${baseUrl_}/heatmap/result/${taskId}?return_type=${returnType}`;

    let promise;
    mapStore.state.isMapBusy = true;
    const CancelToken = axios.CancelToken;
    promise = ApiService.get_(requestUrl, {
      responseType: "arraybuffer",
      headers: {
        Accept: "application/pdf",
        "Content-Encoding": "gzip"
      },
      cancelToken: new CancelToken(c => {
        // An executor function receives a cancel function as a parameter
        heatmapGetCancelToken = c;
      })
    });

    promise
      .then(response => {
        if (response.status === 202) {
          setTimeout(() => {
            if (heatmapGetCancelToken != null) {
              heatmapGet(taskId, proj, current_try + 1, lConf, source);
            }
          }, 1000);
        } else {
          if (response.data) {
            addHeatmapToMap(response, lConf, source);
            // mapStore.state.isMapBusy = false;
            // const olFeatures = geobufToFeatures(response.data, {
            //   dataProjection: "EPSG:4326",
            //   featureProjection: "EPSG:3857"
            // });
            // olFeatures.forEach(feature => {
            //   if (
            //     ["heatmap_connectivity", "heatmap_population"].includes(
            //       lConf.name
            //     )
            //   ) {
            //     if ("heatmap_connectivity" === lConf.name) {
            //       feature.set(
            //         "percentile_area_isochrone",
            //         Math.round(feature.get("area_class"))
            //       );
            //     } else if ("heatmap_population" === lConf.name) {
            //       feature.set(
            //         "percentile_population",
            //         Math.round(feature.get("population_class"))
            //       );
            //     }
            //   } else {
            //     feature.set("agg_class", Math.round(feature.get("agg_class")));
            //   }
            // });
            // source.addFeatures(olFeatures);
          }
        }
      })
      .catch(err => {
        console.log(err);
        mapStore.state.isMapBusy = false;
      });
  }
}

export const LayerFactory = {
  /**
   * Maps the format literal of the config to the corresponding OL module.
   * @type {Object}
   */
  formatMapping: {
    MVT: MvtFormat,
    GeoJSON: GeoJsonFormat,
    TopoJSON: TopoJsonFormat,
    KML: KmlFormat
  },

  baseConf(lConf) {
    if (["indicator", "basemap"].includes(lConf.group)) {
      lConf.queryable = false;
    }
    lConf.queryable = lConf.queryable === undefined ? true : lConf.queryable;

    let lOpts = {
      group: lConf.group,
      name: lConf.name,
      type: lConf.type,
      visible: lConf.visible || false,
      opacity: lConf.opacity || 1,
      showOptions: false,
      attributeDisplayStatusKey: 0,
      layerTreeKey: 0,
      layerOrderKey: 1,
      queryable: lConf.queryable,
      displayInLayerList: lConf.display_in_layer_list || true,
      legendGraphicUrls: lConf.legend_urls || null,
      docUrl: lConf.doc_url || null
    };
    if (lConf.min_resolution) {
      lOpts.minResolution = lConf.min_resolution;
    }
    if (lConf.max_resolution) {
      lOpts.maxResolution = lConf.max_resolution;
    }

    if (lConf.z_index) {
      lOpts.zIndex = lConf.z_index;
    }
    let sOpts = {
      url: lConf.url,
      crossOrigin: "Anonymous"
    };
    if (lConf.map_attribution) {
      sOpts.attributions = lConf.map_attribution;
    }
    return {
      lOpts,
      sOpts
    };
  },

  /**
   * Returns an OpenLayers layer instance due to given config.
   *
   * @param  {Object} lConf  Layer config object
   * @return {ol.layer.Base} OL layer instance
   */
  getInstance(lConf) {
    lConf.type = lConf.type.toUpperCase();
    if (["indicator"].includes(lConf.group.toLowerCase())) {
      return this.createIndicatorLayer(lConf);
    }
    if (lConf.type === "WMS") {
      return this.createWmsLayer(lConf);
    } else if (lConf.type === "WMSTILE") {
      return this.createWmsTileLayer(lConf);
    } else if (lConf.type === "XYZ") {
      return this.createXyzLayer(lConf);
    } else if (lConf.type === "OSM") {
      return this.createOsmLayer(lConf);
    } else if (lConf.type === "BING") {
      return this.createBingLayer(lConf);
    } else if (lConf.type === "VECTOR") {
      return this.createVectorLayer(lConf);
    } else if (lConf.type === "VECTORIMAGE") {
      return this.createVectorImageLayer(lConf);
    } else if (["VECTORTILE", "MVT"].includes(lConf.type)) {
      return this.createVectorTileLayer(lConf);
    } else if (lConf.type === "GEOBUF") {
      return this.createGeoBufLayer(lConf);
    } else {
      return null;
    }
  },

  /**
   * Returns an OpenLayers WMS layer instance due to given config.
   *
   * @param  {Object} lConf  Layer config object
   * @return {ol.layer.Tile} OL WMS layer instance
   */
  createWmsLayer(lConf) {
    const layer = new ImageLayer({
      ...this.baseConf(lConf).lOpts,
      source: new ImageWMS({
        ...this.baseConf(lConf).sOpts
      })
    });
    return layer;
  },
  /**
   * Returns an OpenLayers WMS Tile layer instance due to given config.
   *
   * @param  {Object} lConf  Layer config object
   * @return {ol.layer.Tile} OL WMS layer instance
   */
  createWmsTileLayer(lConf) {
    const layer = new TileLayer({
      ...this.baseConf(lConf).lOpts,
      source: new TileWmsSource({
        ...this.baseConf(lConf).sOpts
      })
    });
    return layer;
  },

  /**
   * Returns an XYZ based tile layer instance due to given config.
   *
   * @param  {Object} lConf  Layer config object
   * @return {ol.layer.Tile} OL XYZ layer instance
   */
  createXyzLayer(lConf) {
    const layer = new TileLayer({
      ...this.baseConf(lConf).lOpts,
      maxZoom: lConf.max_zoom || 19,
      source: new XyzSource({
        ...this.baseConf(lConf).sOpts
      })
    });
    return layer;
  },

  /**
   * Returns an OpenLayers OSM layer instance due to given config.
   *
   * @param  {Object} lConf  Layer config object
   * @return {ol.layer.Tile} OL OSM layer instance
   */
  createOsmLayer(lConf) {
    const layer = new TileLayer({
      ...this.baseConf(lConf).lOpts,
      maxZoom: lConf.max_zoom || 19,
      source: new OsmSource({
        ...this.baseConf(lConf).sOpts
      })
    });

    return layer;
  },

  /**
   * Returns an OpenLayers BING layer instance due to given config.
   *
   * @param  {Object} lConf  Layer config object
   * @return {ol.layer.Tile} OL BING layer instance
   */
  createBingLayer(lConf) {
    const layer = new TileLayer({
      ...this.baseConf(lConf).lOpts,
      maxZoom: lConf.max_zoom || 19,
      source: new BingMaps({
        ...this.baseConf(lConf).sOpts,
        key: lConf.access_token,
        imagerySet: lConf.imagery_set
      })
    });

    return layer;
  },

  /**
   * Returns an OpenLayers vector layer instance due to given config.
   *
   * @param  {Object} lConf  Layer config object
   * @return {ol.layer.Vector} OL vector layer instance
   */
  createVectorLayer(lConf) {
    const layer = new VectorImageLayer({
      ...this.baseConf(lConf).lOpts,
      source: new VectorSource({
        ...this.baseConf(lConf).sOpts
      })
    });

    return layer;
  },

  /**
   * Returns an OpenLayers vector layer instance due to given config that uses a geobuf endpoint.
   *
   * @param  {Object} lConf  Layer config object
   * @return {ol.layer.Vector} OL vector layer instance
   */
  createGeoBufLayer(lConf) {
    const url =
      lConf.url ||
      `/read/table/active-study-area/${lConf.name}?return_type=geobuf`;
    const layer = new VectorImageLayer({
      ...this.baseConf(lConf).lOpts,
      source: new VectorSource({
        ...this.baseConf(lConf).sOpts,
        // eslint-disable-next-line no-unused-vars
        loader: function(extent, resolution, projection, success, failure) {
          const proj = projection.getCode();
          const source = this;
          source.clear();
          ApiService.get_(url, {
            responseType: "arraybuffer",
            headers: {
              Accept: "application/pdf"
            }
          })
            .then(response => {
              if (response.data) {
                const olFeatures = geobufToFeatures(response.data, {
                  dataProjection: lConf.data_projection,
                  featureProjection: proj
                });
                source.addFeatures(olFeatures);
              }
            })
            .catch(({ response }) => {
              console.log(response);
            });
        },
        strategy: all
      })
    });
    this.styleVectorLayer(layer, lConf);
    return layer;
  },

  /**
   * Return indicator layers
   * @param {Object} lConf
   * @returns {ol.layer.VectorImage} OlVector layer instance
   */

  createIndicatorLayer(lConf) {
    const layer = new VectorImageLayer({
      ...this.baseConf(lConf).lOpts,
      source: new VectorSource({
        ...this.baseConf(lConf).sOpts,
        // eslint-disable-next-line no-unused-vars
        loader: function(extent, resolution, projection, success, failure) {
          if (heatmapGetCancelToken instanceof Function) {
            heatmapGetCancelToken("cancelled");
            heatmapGetCancelToken = null;
          }
          const proj = projection.getCode();
          const source = this;
          source.clear();
          const baseUrl_ = `indicators`;
          const returnType = "geobuf";
          const modus = appStore.state.calculationMode.active;
          const activeScenario = scenarioStore.state.activeScenario;
          // const scenarioId = `${
          //   activeScenario ? "&scenario_id=" + activeScenario : ""
          // }`;
          const amenityConfiguration = {};
          poisAoisStore.state.selectedPoisAois.forEach(poiAoiObject => {
            if (appStore.state.poiIcons[poiAoiObject.value]) {
              amenityConfiguration[poiAoiObject.value] = {
                sensitivity: poiAoiObject.sensitivity,
                weight: poiAoiObject.weight || 1
              };
            }
          });
          const poiAmenities = {};
          const aoiAmenities = {};
          store.getters["poisaois/selectedAois"].map(aoi => {
            aoiAmenities[aoi.value] = {
              sensitivity: aoi.sensitivity,
              weight: aoi.weight || 1
            };
          });
          store.getters["poisaois/selectedPois"].map(poi => {
            poiAmenities[poi.value] = {
              sensitivity: poi.sensitivity,
              weight: poi.weight || 1
            };
          });
          const startTime = appStore.state.timeIndicators.startTime;
          const endTime = appStore.state.timeIndicators.endTime;
          const weekday = appStore.state.timeIndicators.weekday;
          const indicatorParams = {
            heatmap_connectivity: `${baseUrl_}/heatmap`,
            heatmap_population: `${baseUrl_}/heatmap`,
            heatmap_accessibility_population: `${baseUrl_}/heatmap`,
            heatmap_local_accessibility: `${baseUrl_}/heatmap`,
            pt_station_count: `${baseUrl_}/pt-station-count?start_time=${startTime}&end_time=${endTime}&weekday=${weekday}&return_type=${returnType}`,
            pt_oev_gueteklasse: `${baseUrl_}/pt-oev-gueteklassen`
          };
          const url = indicatorParams[lConf.name];

          // POST request
          let promise;
          mapStore.state.isMapBusy = true;
          const CancelToken = axios.CancelToken;
          const promiseConfig = {
            cancelToken: new CancelToken(c => {
              // An executor function receives a cancel function as a parameter
              mapStore.state.indicatorCancelToken = c;
            })
          };

          if (
            ["heatmap_connectivity", "heatmap_population"].includes(lConf.name)
          ) {
            let payload = {
              mode: "walking",
              study_area_ids: mapStore.state.studyArea.map(
                studyArea => studyArea.values_.id
              ),
              walking_profile: "standard",
              scenario: {
                id: activeScenario ? activeScenario : 0,
                modus
              },
              // heatmap_type: "connectivity",
              analysis_unit: "hexagon",
              resolution: 9,
              heatmap_config: {}
            };

            switch (lConf.name) {
              case "heatmap_connectivity":
                payload.heatmap_config["max_traveltime"] = 10;
                payload.heatmap_type = "connectivity";
                break;
              case "heatmap_population":
                payload.heatmap_config["source"] = "population";
                payload.heatmap_type = "aggregated_data";
                break;
              default:
                break;
            }
            promise = ApiService.post_(url, payload, promiseConfig);
          } else if (
            ["pt_oev_gueteklasse", "pt_station_count"].includes(lConf.name)
          ) {
            const promiseConfig = {
              responseType: "arraybuffer",
              headers: {
                Accept: "application/pdf",
                "Content-Encoding": "gzip"
              },
              cancelToken: new CancelToken(c => {
                // An executor function receives a cancel function as a parameter
                heatmapGetCancelToken = c;
              })
            };
            if (lConf.name === "pt_oev_gueteklasse") {
              const payload = {
                start_time: startTime,
                end_time: endTime,
                weekday: weekday,
                return_type: returnType,
                station_config: indicatorsStore.state.pt_oev_gueteklasse.config
              };
              promise = ApiService.post_(url, payload, promiseConfig);
            } else if (lConf.name === "pt_station_count") {
              promise = ApiService.get_(url, promiseConfig);
            }
          } else if (
            [
              "heatmap_local_accessibility",
              "heatmap_accessibility_population"
            ].includes(lConf.name)
          ) {
            let amenities = {
              pois: {},
              aois: {}
            };

            for (var key in poiAmenities) {
              amenities["pois"][key] = {
                sensitivity: poiAmenities[key]["sensitivity"],
                weight: poiAmenities[key]["weight"],
                max_traveltime: 20
              };
              if (lConf.name === "heatmap_accessibility_population") {
                amenities["pois"][key]["static_traveltime"] = 1;
              }
            }
            for (var aoi_name in aoiAmenities) {
              amenities["aois"][aoi_name] = {
                sensitivity: aoiAmenities[aoi_name]["sensitivity"],
                weight: aoiAmenities[aoi_name]["weight"],
                max_traveltime: 20
              };
              if (lConf.name === "heatmap_accessibility_population") {
                amenities["aois"][aoi_name]["static_traveltime"] = 1;
              }
            }

            const payload = {
              mode: "walking",
              study_area_ids: mapStore.state.studyArea.map(
                studyArea => studyArea.values_.id
              ),
              // max_travel_time: 20,
              walking_profile: "standard",
              scenario: {
                id: activeScenario ? activeScenario : 0,
                modus
              },
              // heatmap_type: "modified_gaussian",
              analysis_unit: "hexagon",
              resolution: 9,
              heatmap_config: {
                poi: amenities["pois"],
                aoi: amenities["aois"]
              }
            };

            switch (lConf.name) {
              case "heatmap_local_accessibility":
                payload.heatmap_type = "modified_gaussian";
                break;
              case "heatmap_accessibility_population":
                payload.heatmap_type = "modified_gaussian_population";
                break;
              default:
                break;
            }
            promise = ApiService.post_(url, payload, promiseConfig);
          } else {
            promise = ApiService.get_(url, promiseConfig);
          }

          promise
            .then(response => {
              if (response.data) {
<<<<<<< HEAD
                heatmapGet(response.data.task_id, proj, 1, lConf, source);
=======
                if (response.data.task_id) {
                  heatmapGet(response.data.task_id, proj, 1, lConf, source);
                } else {
                  addHeatmapToMap(response, lConf, source);
                }
>>>>>>> c68dd6ed
              }
            })
            .catch(err => {
              console.log(err);
              mapStore.state.isMapBusy = false;
            })
            .finally(() => {
              mapStore.state.indicatorCancelToken = null;
            });
        },
        strategy: all
      })
    });
    this.styleVectorLayer(layer, lConf);
    return layer;
  },

  /**
   * Returns an OpenLayers vector tile layer instance due to given config.
   *
   * @param  {Object} lConf  Layer config object
   * @return {ol.layer.VectorTile} OL vector tile layer instance
   */
  createVectorTileLayer(lConf) {
    let url = lConf.url;
    if (!url) {
      lConf.url = `./layers/tiles/${lConf.name}/{z}/{x}/{y}.pbf`;
    }
    const layer = new VectorTileLayer({
      ...this.baseConf(lConf).lOpts,
      source: new VectorTileSource({
        ...this.baseConf(lConf).sOpts,
        format: new this.formatMapping[lConf.type || "MVT"](),
        tileLoadFunction: function(tile, url) {
          tile.setLoader(function(extent, resolution, projection) {
            ApiService.get_(url, {
              responseType: "arraybuffer",
              headers: {
                Accept: "application/pdf"
              }
            }).then(response => {
              if (response.data) {
                const format = tile.getFormat(); // ol/format/MVT configured as source format
                const features = format.readFeatures(response.data, {
                  extent: extent,
                  featureProjection: projection
                });
                tile.setFeatures(features);
              }
            });
          });
        }
      })
    });
    this.styleVectorLayer(layer, lConf);
    return layer;
  },

  /**
   * Styles the vector layer based on the layer config.
   *
   * @param  {ol.layer.Vector} layer Vector layer instance
   * @param  {Object} lConf  Layer config object
   * @return {ol.layer} OL vector layer instance
   */
  styleVectorLayer(layer, lConf) {
    // Style the vector tile layer
    let styleObj;
    if (typeof lConf.style === "object") {
      styleObj = {
        format: "geostyler",
        style: lConf.style
      };
    } else if (!lConf.style || lConf.style === "custom") {
      styleObj = {
        format: "custom"
      };
    }
    const olStyle = OlStyleFactory.getOlStyle(styleObj, lConf.name);
    if (!olStyle) {
      return layer;
    }
    if (olStyle) {
      if (olStyle instanceof Promise) {
        olStyle
          .then(style => {
            layer.setStyle(style);
          })
          .catch(error => {
            console.log(error);
            console.log("error", lConf.name);
          });
      } else {
        layer.setStyle(olStyle);
      }
    }
  }
};<|MERGE_RESOLUTION|>--- conflicted
+++ resolved
@@ -567,15 +567,7 @@
           promise
             .then(response => {
               if (response.data) {
-<<<<<<< HEAD
                 heatmapGet(response.data.task_id, proj, 1, lConf, source);
-=======
-                if (response.data.task_id) {
-                  heatmapGet(response.data.task_id, proj, 1, lConf, source);
-                } else {
-                  addHeatmapToMap(response, lConf, source);
-                }
->>>>>>> c68dd6ed
               }
             })
             .catch(err => {
