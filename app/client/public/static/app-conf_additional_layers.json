{
  "tittle": "GOAT - Geo Open Accessibility Tool",
  "baseColor": "red darken-3",
  "controlsColor": "#26AE3F",
  "logo": "./src/assets/img/logo.png",
  "map": {
    "projectionCode": "EPSG:3857",
    "proj4Defs": [
      {
        "code": "EPSG:3006",
        "projection": "+proj=utm +zone=33 +ellps=GRS80 +towgs84=0,0,0,0,0,0,0 +units=m +no_defs"
      }
    ],
    "minZoom": 10,
    "maxZoom": 21,
    "zoom": 13,
    "resolutions": [
      156543.03,
      78271.52,
      39135.76,
      19567.88,
      9783.94,
      4891.97,
      2445.98,
      1222.99,
      611.5,
      305.75,
      152.87,
      76.437,
      38.219,
      19.109,
      9.5546,
      4.7773,
      2.3887,
      1.1943,
      0.5972
    ],
    "center": [1289645.541227, 6129485.298188],
    "layers": [
      {
        "type": "WMS",
        "name": "ways",
        "url": "/geoserver/wms",
        "layers": "cite:ways",
        "opacity": 1,
        "queryable": false,
        "visible": false,
        "canEdit": true,
        "displayInLayerList": false,
        "zIndex": 2,
        "serverType": "geoserver"
      },
      {
        "type": "WMS",
        "name": "pois",
        "url": "/geoserver/wms",
        "group": "poisLayers",
        "layers": "cite:pois",
        "viewparams": "amenities:'cG9wdWxhdGlvbg=='",
        "opacity": 1,
        "queryable": true,
        "visible": false,
        "canEdit": false,
        "displayInLayerList": true,
        "zIndex": 2,
        "serverType": "geoserver"
      },
      {
        "type": "WMS",
        "name": "administrativeUnits",
        "url": "/geoserver/wms",
        "group": "administrativeLayers",
        "layers": "cite:study_area",
        "opacity": 1,
        "queryable": false,
        "visible": false,
        "canEdit": false,
        "displayInLayerList": true,
        "zIndex": 1,
        "serverType": "geoserver"
      },
      {
        "type": "WMS",
        "name": "extentStudyarea",
        "url": "/geoserver/wms",
        "group": "administrativeLayers",
        "layers": "cite:crop_study_area",
        "opacity": 0.5,
        "queryable": false,
        "visible": true,
        "displayInLayerList": false,
        "zIndex": 4,
        "serverType": "geoserver"
      },
      {
        "type": "WMS",
        "name": "footpathWidth",
        "url": "/geoserver/wms",
        "group": "streetlevelqualityLayers",
        "layers": "cite:footpath_width",
        "opacity": 1,
        "queryable": true,
        "visible": false,
        "canEdit": false,
        "displayInLayerList": true,
        "zIndex": 1,
        "serverType": "geoserver"
      },
      {
        "type": "WMS",
        "name": "illuminance",
        "url": "/geoserver/wms",
        "group": "streetlevelqualityLayers",
        "layers": "cite:ways_lit",
        "opacity": 1,
        "queryable": true,
        "visible": false,
        "canEdit": false,
        "displayInLayerList": true,
        "zIndex": 1,
        "serverType": "geoserver"
      },
      {
        "type": "WMS",
        "name": "lanes",
        "url": "/geoserver/wms",
        "group": "streetlevelqualityLayers",
        "layers": "cite:ways_lanes",
        "opacity": 1,
        "queryable": true,
        "visible": false,
        "canEdit": false,
        "displayInLayerList": true,
        "zIndex": 1,
        "serverType": "geoserver"
      },
      {
        "type": "WMS",
        "name": "parking",
        "url": "/geoserver/wms",
        "group": "streetlevelqualityLayers",
        "layers": "cite:ways_parking",
        "opacity": 1,
        "queryable": true,
        "visible": false,
        "canEdit": false,
        "displayInLayerList": true,
        "zIndex": 1,
        "serverType": "geoserver"
      },
      {
        "type": "WMS",
        "name": "smoothness",
        "url": "/geoserver/wms",
        "group": "streetlevelqualityLayers",
        "layers": "cite:ways_smoothness",
        "opacity": 1,
        "queryable": true,
        "visible": false,
        "canEdit": false,
        "displayInLayerList": true,
        "zIndex": 1,
        "serverType": "geoserver"
      },
      {
        "type": "WMS",
        "name": "speed",
        "url": "/geoserver/wms",
        "group": "streetlevelqualityLayers",
        "layers": "cite:ways_speed",
        "opacity": 1,
        "queryable": true,
        "visible": false,
        "canEdit": false,
        "displayInLayerList": true,
        "zIndex": 1,
        "serverType": "geoserver"
      },
      {
        "type": "WMS",
        "name": "streetCategory",
        "url": "/geoserver/wms",
        "group": "streetlevelqualityLayers",
        "layers": "cite:ways_category",
        "opacity": 1,
        "queryable": true,
        "visible": false,
        "canEdit": false,
        "displayInLayerList": true,
        "zIndex": 1,
        "serverType": "geoserver"
      },
      {
        "type": "WMS",
        "name": "streetCategorysAggregated",
        "url": "/geoserver/wms",
        "group": "cyclingqualityLayers",
        "layers": "cite:ways_category_aggregated",
        "opacity": 1,
        "queryable": true,
        "visible": false,
        "canEdit": false,
        "displayInLayerList": true,
        "zIndex": 1,
        "serverType": "geoserver"
      },
      {
        "type": "WMS",
        "name": "streetCrossings",
        "url": "/geoserver/wms",
        "group": "streetlevelqualityLayers",
        "layers": "cite:street_crossings",
        "opacity": 1,
        "visible": false,
        "canEdit": false,
        "queryable": true,
        "displayInLayerList": true,
        "zIndex": 2,
        "serverType": "geoserver"
      },
      {
        "type": "WMS",
        "name": "streetFurnitureBicycles",
        "url": "/geoserver/wms",
        "group": "streetlevelqualityLayers",
        "layers": "cite:street_furniture_bicycles",
        "opacity": 1,
        "visible": false,
        "canEdit": false,
        "queryable": true,
        "displayInLayerList": true,
        "zIndex": 2,
        "serverType": "geoserver"
      },
      {
        "type": "WMS",
        "name": "surface",
        "url": "/geoserver/wms",
        "group": "streetlevelqualityLayers",
        "layers": "cite:ways_surface",
        "opacity": 1,
        "queryable": true,
        "visible": false,
        "canEdit": false,
        "displayInLayerList": true,
        "zIndex": 1,
        "serverType": "geoserver"
      },
      {
        "type": "WMS",
        "name": "wheelchairUsability",
        "url": "/geoserver/wms",
        "group": "streetlevelqualityLayers",
        "layers": "cite:ways_wheelchair",
        "opacity": 1,
        "visible": false,
        "canEdit": false,
        "queryable": true,
        "displayInLayerList": true,
        "zIndex": 1,
        "serverType": "geoserver"
      },
      {
        "type": "WMS",
<<<<<<< HEAD
=======
        "name": "protectedLandscape",
        "url": "https://www.lfu.bayern.de/gdi/wms/natur/schutzgebiete?",
        "group": "environmentalQualityLayers",
        "layers": "landschaftsschutzgebiet",
        "opacity": 1,
        "queryable": true,
        "visible": false,
        "canEdit": false,
        "displayInLayerList": true,
        "zIndex": 1,
        "attributions": "© <a href='https://www.lfu.bayern.de'>Bayerisches Landesamt für Umwelt</a>"
      },
      {
        "type": "WMS",
        "name": "noiseMainTrafficRoads",
        "url": "https://www.lfu.bayern.de/gdi/wms/laerm/hauptverkehrsstrassen",
        "group": "environmentalQualityLayers",
        "layers": "mroadbylden",
        "opacity": 1,
        "queryable": true,
        "visible": false,
        "canEdit": false,
        "displayInLayerList": true,
        "zIndex": 1,
        "attributions": "© <a href='https://www.lfu.bayern.de'>Bayerisches Landesamt für Umwelt</a>"
      },
      {
        "type": "WMS",
        "name": "natureReserves",
        "url": "https://www.lfu.bayern.de/gdi/wms/natur/schutzgebiete?",
        "group": "environmentalQualityLayers",
        "layers": "naturschutzgebiet",
        "opacity": 1,
        "queryable": true,
        "visible": false,
        "canEdit": false,
        "displayInLayerList": true,
        "zIndex": 1,
        "attributions": "© <a href='https://www.lfu.bayern.de'>Bayerisches Landesamt für Umwelt</a>"
      },
      {
        "type": "WMS",
        "name": "landuse_osm",
        "url": "/geoserver/wms",
        "group": "buildings_landuse",
        "layers": "cite:landuse_osm",
        "opacity": 1,
        "queryable": true,
        "visible": false,
        "canEdit": false,
        "displayInLayerList": true,
        "zIndex": 1,
        "serverType": "geoserver"
      },
      {
        "type": "WMS",
        "name": "landuse",
        "url": "/geoserver/wms",
        "group": "buildings_landuse",
        "layers": "cite:landuse_atkis",
        "opacity": 1,
        "queryable": true,
        "visible": false,
        "displayInLayerList": true,
        "zIndex": 1,
        "serverType": "geoserver"
      },
      {
        "type": "WMS",
        "name": "ffh-area",
        "url": "https://www.lfu.bayern.de/gdi/wms/natur/schutzgebiete?",
        "group": "environmentalQualityLayers",
        "layers": "fauna_flora_habitat_gebiet",
        "style": "cite:ffh",
        "opacity": 1,
        "queryable": true,
        "visible": false,
        "canEdit": false,
        "displayInLayerList": true,
        "zIndex": 1,
        "attributions": "© <a href='https://www.lfu.bayern.de'>Bayerisches Landesamt für Umwelt</a>"
      },
      {
        "type": "WMS",
        "name": "biotops",
        "url": "https://www.lfu.bayern.de/gdi/wms/natur/biotopkartierung?",
        "group": "environmentalQualityLayers",
        "layers": "bio_fbk,bio_sbk,bio_abk",
        "opacity": 1,
        "queryable": true,
        "visible": false,
        "canEdit": false,
        "displayInLayerList": true,
        "zIndex": 1,
        "attributions": "© <a href='https://www.lfu.bayern.de'>Bayerisches Landesamt für Umwelt</a>"
      },
      {
        "type": "WMS",
        "name": "accidents_pedestrian_2018",
        "url": "http://www.wms.nrw.de/wms/unfallatlas?",
        "group": "additionalDataLayers",
        "layers": "Beteiligung_Fussgaenger_250_2018",
        "opacity": 1,
        "queryable": true,
        "visible": false,
        "canEdit": false,
        "displayInLayerList": true,
        "zIndex": 1,
        "attributions": "© <a href='http://www.statistikportal.de/de'>Statistikportal </a>"
      },
      {
        "type": "WMS",
        "name": "accidents_bike_2018",
        "url": "http://www.wms.nrw.de/wms/unfallatlas?",
        "group": "additionalDataLayers",
        "layers": "Beteiligung_Fahrrad_250_2018",
        "opacity": 1,
        "queryable": true,
        "visible": false,
        "canEdit": false,
        "displayInLayerList": true,
        "zIndex": 1,
        "attributions": "© <a href='http://www.statistikportal.de/de'>Statistikportal </a>"
      },
      {
        "type": "WMS",
>>>>>>> 5ad98a50
        "name": "walkability",
        "url": "/geoserver/wms",
        "group": "accessbilityBasemaps",
        "layers": "cite:heatmap",
        "viewparams": "amenities:'W10='",
        "opacity": 1,
        "queryable": false,
        "visible": false,
        "displayInLayerList": true,
        "requiresPois": true,
        "zIndex": 1,
        "serverType": "geoserver"
      },
      {
        "type": "WMS",
        "name": "population",
        "url": "/geoserver/wms",
        "group": "accessbilityBasemaps",
        "layers": "cite:heatmap_population",
        "opacity": 1,
        "visible": false,
        "displayInLayerList": true,
        "zIndex": 1,
        "serverType": "geoserver"
      },
      {
        "type": "WMS",
        "name": "walkabilityPopulation",
        "url": "/geoserver/wms",
        "group": "accessbilityBasemaps",
        "layers": "cite:heatmap_luptai",
        "viewparams": "amenities:W10=",
        "opacity": 1,
        "queryable": false,
        "visible": false,
        "displayInLayerList": true,
        "requiresPois": true,
        "zIndex": 1,
        "serverType": "geoserver"
      },

      {
        "type": "WMS",
        "name": "areaIsochrone",
        "url": "/geoserver/wms",
        "group": "accessbilityBasemaps",
        "layers": "cite:heatmap_area_isochrone",
        "opacity": 1,
        "queryable": false,
        "visible": false,
        "displayInLayerList": true,
        "zIndex": 1,
        "serverType": "geoserver"
      },

      {
        "type": "OSM",
        "name": "osmStandard",
        "url": "http://{a-c}.tile.openstreetmap.org/{z}/{x}/{y}.png",
        "group": "backgroundLayers",
        "maxZoom": 19,
        "queryable": false,
        "cascadePrint": true,
        "visible": false,
        "displayInLayerList": true,
        "attributions": "© <a href='https://www.openstreetmap.org/copyright'> OpenStreetMap </a> contributors "
      },
      {
        "type": "OSM",
        "name": "osmLight",
        "url": "http://{a-c}.basemaps.cartocdn.com/light_all/{z}/{x}/{y}.png",
        "group": "backgroundLayers",
        "maxZoom": 19,
        "queryable": false,
        "cascadePrint": true,
        "visible": false,
        "displayInLayerList": true,
        "attributions": "© <a href='https://www.openstreetmap.org/copyright'> OpenStreetMap </a> contributors "
      },
      {
        "type": "OSM",
        "name": "osmDark",
        "url": "http://{a-c}.basemaps.cartocdn.com/dark_all/{z}/{x}/{y}.png",
        "group": "backgroundLayers",
        "maxZoom": 19,
        "queryable": false,
        "cascadePrint": true,
        "visible": false,
        "displayInLayerList": true,
        "attributions": "© <a href='https://www.openstreetmap.org/copyright'> OpenStreetMap </a> contributors "
      },
      {
        "type": "XYZ",
        "name": "mapboxStreets",
        "group": "backgroundLayers",
        "url": "https://api.mapbox.com/styles/v1/mapbox/streets-v10/tiles/256/{z}/{x}/{y}",
        "accessToken": "pk.eyJ1IjoiZWxpYXNwYWphcmVzIiwiYSI6ImNqOW1scnVyOTRxcWwzMm5yYWhta2N2cXcifQ.aDCgidtC9cjf_O75frn9lA",
        "maxZoom": 19,
        "queryable": false,
        "cascadePrint": true,
        "visible": true,
        "displayInLayerList": true,
        "attributions": "© <a href='https://www.mapbox.com/map-feedback/'>Mapbox</a> © <a href='https://www.openstreetmap.org/copyright'> OpenStreetMap contributors</a>"
      },
      {
        "type": "XYZ",
        "name": "publicTransport",
        "group": "backgroundLayers",
        "url": "https://tileserver.memomaps.de/tilegen/{z}/{x}/{y}.png",
        "maxZoom": 18,
        "queryable": false,
        "cascadePrint": true,
        "visible": false,
        "displayInLayerList": true,
        "attributions": "© <a href='https://www.memomaps.de/'>Memomaps</a>"
      },
      {
        "type": "BING",
        "name": "bingAerial",
        "group": "backgroundLayers",
        "accessToken": "Avv4X-3gpZJQ_Ln2eAilMZ8qNI4Y6UtspyNxgIzoCSZC26xi_aXb3AiaXnutPPjH",
        "imagerySet": "Aerial",
        "maxZoom": 19,
        "queryable": false,
        "cascadePrint": true,
        "visible": false,
        "displayInLayerList": true,
        "attributions": "© Microsoft Coorporation © Digital Globe ©CNES Distribution Airbus DS <a href='https://www.microsoft.com/en-us/maps/product'>Terms of use</a> "
      }
    ],
    "controls": [
      {
        "name": "home",
        "options": {
          "zoomOnStart": true
        }
      },
      {
        "name": "legend"
      }
    ],
    "modules": {
      "measuretool": {
        "strokeColor": "#ffcc33",
        "fillColor": "rgba(255, 204, 51, 0.2)",
        "sketchStrokeColor": "rgba(0, 0, 0, 0.5)",
        "sketchFillColor": "rgba(255, 255, 255, 0.2)",
        "sketchVertexStrokeColor": "rgba(0, 0, 0, 0.7)",
        "sketchVertexFillColor": "rgba(255, 255, 255, 0.2)"
      }
    }
  },
  "componentData": {
    "pois": {
      "allPois": [
        {
          "name": "Education",
          "categoryValue": "education",
          "id": 1,
          "children": [
            {
              "name": "Kindergarten",
              "value": "kindergarten",
              "icon": "kindergarten",
              "weight": 1,
              "sensitivity": -0.003,
              "locked": false
            },
            {
              "name": "Primary school",
              "value": "primary_school",
              "icon": "primary_school",
              "weight": 1,
              "sensitivity": -0.003,
              "locked": false
            },
            {
              "name": "Secondary school",
              "value": "secondary_school",
              "icon": "secondary_school",
              "weight": 1,
              "sensitivity": -0.003,
              "locked": false
            },
            {
              "name": "Library",
              "value": "library",
              "icon": "library",
              "weight": 1,
              "sensitivity": -0.003
            }
          ]
        },
        {
          "name": "Food and Drink",
          "categoryValue": "foodAndDrink",
          "children": [
            {
              "name": "Bar",
              "value": "bar",
              "icon": "bar",
              "weight": 1,
              "sensitivity": -0.003
            },
            {
              "name": "Biergarten",
              "value": "biergarten",
              "icon": "biergarten",
              "weight": 1,
              "sensitivity": -0.003
            },
            {
              "name": "Café",
              "value": "cafe",
              "icon": "cafe",
              "weight": 1,
              "sensitivity": -0.003
            },
            {
              "name": "Pub",
              "value": "pub",
              "icon": "pub",
              "weight": 1,
              "sensitivity": -0.003
            },
            {
              "name": "Fast food",
              "value": "fast_food",
              "icon": "fast_food",
              "weight": 1,
              "sensitivity": -0.003
            },
            {
              "name": "Ice cream",
              "value": "ice_cream",
              "icon": "ice_cream",
              "weight": 1,
              "sensitivity": -0.003
            },
            {
              "name": "Restaurant",
              "value": "restaurant",
              "icon": "restaurant",
              "weight": 1,
              "sensitivity": -0.003
            },
            {
              "name": "Night-Club",
              "value": "nightclub",
              "icon": "nightclub",
              "weight": 1,
              "sensitivity": -0.003
            }
          ]
        },
        {
          "name": "Transport",
          "categoryValue": "transport",
          "locked": false,
          "children": [
            {
              "name": "Bicycle rental",
              "value": "bicycle_rental",
              "icon": "bicycle_rental",
              "weight": 1,
              "sensitivity": -0.003
            },
            {
              "name": "Car sharing",
              "value": "car_sharing",
              "icon": "car_sharing",
              "weight": 1,
              "sensitivity": -0.003
            },
            {
              "name": "Charging station",
              "value": "charging_station",
              "icon": "charging_station",
              "weight": 1,
              "sensitivity": -0.003,
              "locked": false
            },
            {
              "name": "Bus",
              "value": "bus_stop",
              "icon": "bus_stop",
              "weight": 1,
              "sensitivity": -0.003
            },
            {
              "name": "Tram Stop",
              "value": "tram_stop",
              "icon": "tram_stop",
              "weight": 1,
              "sensitivity": -0.003
            },
            {
              "name": "U-Bahn station",
              "value": "subway_entrance",
              "icon": "subway_entrance",
              "weight": 1,
              "sensitivity": -0.003
            },
            {
              "name": "Rail Station",
              "value": "rail_station",
              "icon": "rail_station",
              "weight": 1,
              "sensitivity": -0.003
            },
            {
              "name": "Taxi",
              "value": "taxi",
              "icon": "taxi",
              "weight": 1,
              "sensitivity": -0.003
            }
          ]
        },
        {
          "name": "Services",
          "categoryValue": "services",
          "children": [
            {
              "name": "Hairdresser",
              "value": "hairdresser",
              "icon": "hairdresser",
              "weight": 1,
              "sensitivity": -0.003
            },
            {
              "name": "ATM",
              "value": "atm",
              "icon": "atm",
              "weight": 1,
              "sensitivity": -0.003,
              "locked": false
            },
            {
              "name": "Bank",
              "value": "bank",
              "icon": "bank",
              "weight": 1,
              "sensitivity": -0.003
            },
            {
              "name": "Dentist",
              "value": "dentist",
              "icon": "dentist",
              "weight": 1,
              "sensitivity": -0.003
            },
            {
              "name": "Doctor",
              "value": "doctors",
              "icon": "doctors",
              "weight": 1,
              "sensitivity": -0.003
            },
            {
              "name": "Pharmacy",
              "value": "pharmacy",
              "icon": "pharmacy",
              "weight": 1,
              "sensitivity": -0.003
            },
            {
              "name": "Post box",
              "value": "post_box",
              "icon": "post_box",
              "weight": 1,
              "sensitivity": -0.003
            },
            {
              "name": "Fuel",
              "value": "fuel",
              "icon": "fuel",
              "weight": 1,
              "sensitivity": -0.003
            },
            {
              "name": "Recycling",
              "value": "recycling",
              "icon": "recycling",
              "weight": 1,
              "sensitivity": -0.003,
              "locked": false
            }
          ]
        },
        {
          "name": "Shop",
          "categoryValue": "shop",
          "children": [
            {
              "name": "Bakery",
              "value": "bakery",
              "icon": "bakery",
              "weight": 1,
              "sensitivity": -0.003
            },
            {
              "name": "Butcher",
              "value": "butcher",
              "icon": "butcher",
              "weight": 1,
              "sensitivity": -0.003
            },
            {
              "name": "Clothing store",
              "value": "clothes",
              "icon": "clothes",
              "weight": 1,
              "sensitivity": -0.003
            },
            {
              "name": "Convenience store",
              "value": "convenience",
              "icon": "convenience",
              "weight": 1,
              "sensitivity": -0.003
            },
            {
              "name": "Greengrocer",
              "value": "greengrocer",
              "icon": "greengrocer",
              "weight": 1,
              "sensitivity": -0.003
            },
            {
              "name": "Kiosk",
              "value": "kiosk",
              "icon": "kiosk",
              "weight": 1,
              "sensitivity": -0.003
            },
            {
              "name": "Mall",
              "value": "mall",
              "icon": "mall",
              "weight": 1,
              "sensitivity": -0.003
            },
            {
              "name": "Shoes",
              "value": "shoes",
              "icon": "shoes",
              "weight": 1,
              "sensitivity": -0.003
            },
            {
              "name": "Supermarket",
              "value": "supermarket",
              "icon": "supermarket",
              "weight": 1,
              "sensitivity": -0.003
            },
            {
              "name": "Discount Supermarket",
              "value": "discount_supermarket",
              "icon": "discount_supermarket",
              "weight": 1,
              "sensitivity": -0.003
            },
            {
              "name": "International Supermarket",
              "value": "international_supermarket",
              "icon": "international_supermarket",
              "weight": 1,
              "sensitivity": -0.003
            },
            {
              "name": "Hypermarket",
              "value": "hypermarket",
              "icon": "hypermarket",
              "weight": 1,
              "sensitivity": -0.003
            },
            {
              "name": "Chemist",
              "value": "chemist",
              "icon": "chemist",
              "weight": 1,
              "sensitivity": -0.003
            },
            {
              "name": "Organic Food",
              "value": "organic",
              "icon": "organic",
              "weight": 1,
              "sensitivity": -0.003
            },
            {
              "name": "Marketplace",
              "value": "marketplace",
              "icon": "marketplace",
              "weight": 1,
              "sensitivity": -0.003
            }
          ]
        },
        {
          "name": "Tourism & Leisure",
          "categoryValue": "tourismAndLeisure",
          "children": [
            {
              "name": "Cinema",
              "value": "cinema",
              "icon": "cinema",
              "weight": 1,
              "sensitivity": -0.003
            },
            {
              "name": "Theatre",
              "value": "theatre",
              "icon": "theatre",
              "weight": 1,
              "sensitivity": -0.003
            },
            {
              "name": "Museum",
              "value": "museum",
              "icon": "museum",
              "weight": 1,
              "sensitivity": -0.003
            },
            {
              "name": "Hotel",
              "value": "hotel",
              "icon": "hotel",
              "weight": 1,
              "sensitivity": -0.003
            },
            {
              "name": "Hostel",
              "value": "hostel",
              "icon": "hostel",
              "weight": 1,
              "sensitivity": -0.003
            },
            {
              "name": "Guest house",
              "value": "guest_house",
              "icon": "guest_house",
              "weight": 1,
              "sensitivity": -0.003
            },
            {
              "name": "Gallery",
              "value": "gallery",
              "icon": "gallery",
              "weight": 1,
              "sensitivity": -0.003
            }
          ]
        }
      ],
      "filters": {
        "disabledPoisOnTimeFilter": [
          {
            "categoryValue": "transport",
            "poisFiltered": ["*"]
          },
          {
            "categoryValue": "education",
            "poisFiltered": [
              "kindergarten",
              "primary_school",
              "secondary_school"
            ]
          }
        ],
        "disabledPoisOnRoutingProfile": {
          "walking_wheelchair": [
            {
              "categoryValue": "services",
              "poisFiltered": ["recycling", "atm"]
            },
            {
              "categoryValue": "transport",
              "poisFiltered": ["charging_station"]
            }
          ]
        }
      }
    },
    "isochrones": {
      "options": {
        "routingProfile": {
          "name": "profile",
          "values": [
            {
              "display": "Standard",
              "value": "walking_standard",
              "defaultSpeed": 5
            },
            {
              "display": "Elderly",
              "value": "walking_elderly",
              "defaultSpeed": 3
            },
            {
              "display": "Wheelchair",
              "value": "walking_wheelchair",
              "defaultSpeed": 5
            },
            {
              "display": "Safe-night",
              "value": "walking_safe_night",
              "defaultSpeed": 5
            }
          ],
          "active": {
            "display": "Standard",
            "value": "walking_standard",
            "defaultSpeed": 5
          }
        },
        "calculationType": "single",
        "minutes": "10",
        "speed": "5",
        "steps": "2",
        "concavityIsochrones": {
          "name": "concavity",
          "values": [
            { "display": "0", "value": "0.00003" },
            { "display": "1", "value": "0.000003" },
            { "display": "2", "value": "0.0000025" },
            { "display": "3", "value": "0.000002" },
            { "display": "4", "value": "0.0000017" },
            { "display": "5", "value": "0.0000015" }
          ],
          "active": "0.00003"
        },
        "calculationModes": {
          "name": "modus",
          "values": [
            {
              "display": "Default Network",
              "name": "defaultNetwork",
              "value": "default"
            },
            {
              "display": "Modified Network",
              "name": "modifiedNetwork",
              "value": "scenario"
            },
            {
              "display": "Modified Network (Double Calculation)",
              "name": "modifiedNetworkDoubleCalc",
              "value": "comparison"
            }
          ],
          "active": "default"
        },
        "alphaShapeParameter": {
          "name": "alphashape",
          "values": [{ "display": "0.00003", "value": "0.00003" }],
          "active": "0.00003"
        }
      },
      "styleData": {
        "styleCache": {
          "default": {},
          "input": {}
        },
        "defaultIsochroneColors": {
          "1": "#ffffe0",
          "2": "#fff2c7",
          "3": "#ffe4b1",
          "4": "#ffd69d",
          "5": "#ffc88e",
          "6": "#ffb981",
          "7": "#ffaa76",
          "8": "#ff9a6e",
          "9": "#fc8968",
          "10": "#f77a63",
          "11": "#f16b5f",
          "12": "#e95d5a",
          "13": "#e14f55",
          "14": "#d8404e",
          "15": "#cd3346",
          "16": "#c2263d",
          "17": "#b61832",
          "18": "#a80c25",
          "19": "#9b0316",
          "20": "#8b0000"
        },
        "inputIsochroneColors": {
          "1": "#22D329",
          "2": "#20C830",
          "3": "#1EBD38",
          "4": "#1CB340",
          "5": "#1AA848",
          "6": "#199E50",
          "7": "#179358",
          "8": "#158860",
          "9": "#137E68",
          "10": "#117370",
          "11": "#106977",
          "12": "#0E5E7F",
          "13": "#0C5487",
          "14": "#0A498F",
          "15": "#083E97",
          "16": "#07349F",
          "17": "#0529A7",
          "18": "#031FAF",
          "19": "#0114B7",
          "20": "#000ABF"
        }
      }
    }
  },
  "componentConf": {
    "pois": {
      "filters": {
        "timeBasedCalculations": "yes"
      }
    }
  }
}<|MERGE_RESOLUTION|>--- conflicted
+++ resolved
@@ -262,8 +262,6 @@
       },
       {
         "type": "WMS",
-<<<<<<< HEAD
-=======
         "name": "protectedLandscape",
         "url": "https://www.lfu.bayern.de/gdi/wms/natur/schutzgebiete?",
         "group": "environmentalQualityLayers",
@@ -390,7 +388,6 @@
       },
       {
         "type": "WMS",
->>>>>>> 5ad98a50
         "name": "walkability",
         "url": "/geoserver/wms",
         "group": "accessbilityBasemaps",
