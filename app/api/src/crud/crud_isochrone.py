--- conflicted
+++ resolved
@@ -636,12 +636,8 @@
             network, starting_ids = await self.read_network(
                 db, obj_in, current_user, isochrone_type
             )
-<<<<<<< HEAD
             network = network.iloc[1:, :]
-            grid = compute_isochrone(
-=======
             grid, network = compute_isochrone(
->>>>>>> 694654da
                 network, starting_ids, obj_in.settings.travel_time, obj_in.output.resolution
             )
         # == Public transport isochrone ==
