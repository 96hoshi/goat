--- conflicted
+++ resolved
@@ -2,11 +2,7 @@
 import os
 
 
-<<<<<<< HEAD
-from flask import Flask, request, send_file, jsonify
-=======
 from flask import Flask, request, send_file,Response, jsonify
->>>>>>> e45d64e9
 from flask_restful import Api, Resource
 from flask_cors import CORS
 from utils import response
@@ -70,18 +66,10 @@
             }
         if mode == "read_deleted_features" :
             #sample body: {"mode":"read_deleted_features","table_name":"pois" ,"scenario_id":"1"} 
-<<<<<<< HEAD
-            
-            records = db.select_with_identifiers('''SELECT {} AS deleted_feature_ids 
-            FROM scenarios 
-            WHERE scenario_id = %(scenario_id)s::bigint''', 
-            [translation_layers[body.get('table_name')]], {"scenario_id": body.get('scenario_id')})[0][0]
-=======
             records = db.select_with_identifiers('''SELECT {} AS deleted_feature_ids 
             FROM scenarios 
             WHERE scenario_id = %(scenario_id)s::bigint''', 
             [translation_layers[body.get('table_name')]], {"scenario_id": body.get('scenario_id')})
->>>>>>> e45d64e9
       
             return records
         elif mode == "update_deleted_features" :
@@ -102,51 +90,30 @@
             table_name = body.get('table_name') + '_modified' 
 
             db.perform_with_identifiers("""DELETE FROM {}
-<<<<<<< HEAD
-            WHERE scenario_id = {%(scenario_id)s::bigint 
-            AND original_id = ANY((array{%(deleted_feature_ids)s}))""", 
-            [table_name], {"scenario_id": body.get('scenario_id'), "deleted_feature_ids": body.get('deleted_feature_ids')})
-            
-            db.perform("DELETE FROM {} WHERE gid=%(gid)s;", [table_name], {"gid": body.get('drawned_fid')})
-=======
             WHERE scenario_id = %(scenario_id)s::bigint 
             AND original_id = ANY((%(deleted_feature_ids)s))""", 
             [table_name], {"scenario_id": body.get('scenario_id'), "deleted_feature_ids": body.get('deleted_feature_ids')})
             
             db.perform_with_identifiers("DELETE FROM {} WHERE gid=%(gid)s", [table_name], {"gid": body.get('drawned_fid')})
->>>>>>> e45d64e9
 
             return{
                 'delete_success':True
             }
         elif mode == "insert" :
-<<<<<<< HEAD
-        #/*sample body: {mode:"insert","userid":1,"scenario_name":"scenario1"}*/
-=======
             #/*sample body: {mode:"insert","userid":1,"scenario_name":"scenario1"}*/
->>>>>>> e45d64e9
             scenario_id = db.select("""INSERT INTO scenarios (userid, scenario_name) VALUES (%(userid)s,%(scenario_name)s) RETURNING scenario_id""", 
                 {"userid": body.get('userid'), "scenario_name": body.get('scenario_name')})[0][0]
             return {
                 "scenario_id":f"{scenario_id}"
                 }
         elif mode == "delete": 
-<<<<<<< HEAD
-        #/*sample body: {mode:"delete","scenario_id":97}*/
-            db.perform("""DELETE FROM scenarios WHERE scenario_id = %(scenario_id)s::bigint""",{"scenario_name": body.get('scenario_name')})
-=======
             #/*sample body: {mode:"delete","scenario_id":97}*/
             db.perform("""DELETE FROM scenarios WHERE scenario_id = %(scenario_id)s::bigint""",{"scenario_id": body.get('scenario_id')})
->>>>>>> e45d64e9
             return{
                 "delete_success":True
             }
         elif mode == "update_scenario" :
-<<<<<<< HEAD
-        #/*sample body: {mode:"update_scenario","scenario_id":2,"scenario_name":"new_name2"}*/
-=======
             #/*sample body: {mode:"update_scenario","scenario_id":2,"scenario_name":"new_name2"}*/
->>>>>>> e45d64e9
             db.perform("""UPDATE scenarios SET scenario_name = %(scenario_name)s 
             WHERE scenario_id = %(scenario_id)s::bigint""", {"scenario_name": body.get('scenario_name'), "scenario_id": body.get('scenario_id')})
             return{
@@ -214,12 +181,7 @@
     def post(self):
         body=request.get_json() 
         dicts=db.select('SELECT * FROM export_changeset_scenario(%(scenario_id)s)', {"scenario_id": body.get('scenario_id')})[0][0]
-<<<<<<< HEAD
-        file_buffer = StringIO()
-        my_zip = zipfile.ZipFile('scenarios.zip','w')
-=======
         my_zip = zipstream.ZipFile(mode='w', compression=zipstream.ZIP_DEFLATED)
->>>>>>> e45d64e9
         for key in dicts.keys():
             tmp_file = tempfile.mkstemp(prefix=f"{key}",suffix='.geojson')
             
@@ -335,8 +297,6 @@
                 'population_modification':population_modification_record
         }
 
-<<<<<<< HEAD
-=======
 class LayerController(Resource):
     def post(self):
         body=request.get_json()
@@ -369,7 +329,6 @@
             return{
                 "delete_success": True
                 }
->>>>>>> e45d64e9
 
 
 class Layer(Resource):
