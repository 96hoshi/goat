--- conflicted
+++ resolved
@@ -97,20 +97,11 @@
   namespace: ${NAMESPACE}
 data:
   db.yaml: |
-<<<<<<< HEAD
     HOST: \"postgres.${NAMESPACE}.svc.cluster.local\"
     PORT: 5432
     DB_NAME: \"${POSTGRES_DB}\"
     USER: \"${POSTGRES_USER}\"
     PASSWORD: \"${POSTGRES_PASSWORD}\"
-=======
-    DATABASE:
-      HOST: \"postgres.${NAMESPACE}.svc.cluster.local\"
-      PORT: 5432
-      DB_NAME: \"${POSTGRES_DB}\"
-      USER: \"${POSTGRES_USER}\"
-      PASSWORD: \"${POSTGRES_PASSWORD}\"
   spaces.yaml: |
     key_id: \"${SPACES_KEY_ID}\"
-    secret_access_key: \"${SPACES_SECRET_KEY}\"
->>>>>>> 3ce68780
+    secret_access_key: \"${SPACES_SECRET_KEY}\"