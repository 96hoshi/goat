import { library } from "@fortawesome/fontawesome-svg-core";
import type { IconDefinition } from "@fortawesome/fontawesome-svg-core";
import {
  faBitbucket,
  faFacebook,
  faGithub,
  faGitlab,
  faGoogle,
  faInstagram,
  faLinkedin,
  faMicrosoft,
  faPaypal,
  faStackOverflow,
  faXTwitter,
} from "@fortawesome/free-brands-svg-icons";
import {
  faAlignCenter,
  faArrowRightArrowLeft,
  faBars,
  faBarsProgress,
  faBicycle,
  faBook,
  faBug,
  faBuilding,
  faBullseye,
  faBus,
  faCableCar,
  faCar,
  faCaretDown,
  faCaretUp,
  faChartBar,
  faChartColumn,
  faChartLine,
  faChartPie,
  faChartSimple,
  faChevronDown,
  faChevronLeft,
  faChevronRight,
  faChevronUp,
  faCircle,
  faCircleCheck,
  faCircleHalfStroke,
  faCircleInfo,
  faCirclePlus,
  faCircleQuestion,
  faClock,
  faClone,
  faClose,
  faCompassDrafting,
  faCookieBite,
  faCopy,
  faCreditCard,
  faCross,
  faCrown,
  faCube,
  faDatabase,
  faDownload,
  faDrawPolygon,
  faEdit,
  faEllipsis,
  faEllipsisVertical,
  faEnvelope,
  faExpand,
  faExternalLinkAlt,
  faEye,
  faEyeSlash,
  faFerry,
  faFile,
  faFileInvoice,
  faFilter,
  faFloppyDisk,
  faFolder,
  faFolderPlus,
  faGears,
  faGlobe,
  faGripHorizontal,
  faGripVertical,
  faHouse,
  faImage,
  faLanguage,
  faLayerGroup,
  faLink,
  faList,
  faLocationCrosshairs,
  faLocationDot,
  faLocationPin,
  faLock,
  faMagnifyingGlassMinus,
  faMagnifyingGlassPlus,
  faMap,
  faMapLocationDot,
  faMaximize,
  faMinimize,
  faMinus,
  faMountain,
  faPalette,
  faPen,
  faPersonBiking,
  faPersonRunning,
  faPlay,
  faPlus,
  faQuestionCircle,
  faRefresh,
  faRocket,
  faRoute,
  faRulerCombined,
  faRulerHorizontal,
  faSearch,
  faShare,
  faSignOut,
  faSliders,
  faSortAlphaDown,
  faSortAlphaUp,
  faStar,
  faStreetView,
  faSubway,
  faTable,
  faToolbox,
  faTrain,
  faTrainTram,
  faTrash,
  faUnlock,
  faUpload,
  faUser,
  faUserPlus,
  faUsers,
  faXmark,
} from "@fortawesome/free-solid-svg-icons";
import { FontAwesomeIcon } from "@fortawesome/react-fontawesome";
import { SvgIcon } from "@mui/material";
import type { SvgIconProps } from "@mui/material";

import {
  addImageIcon,
  aggregateIcon,
  arcgisFeatureServiceIcon,
  boundingBoxIcon,
  comingSoonIcon,
  dataCategoryIcon,
  funicularIcon,
  geojsonIcon,
  gondolaIcon,
  hexagonIcon,
  licenseIcon,
  lineIcon,
  pointIcon,
  polygonIcon,
  streetNetworkIcon,
  wfsIcon,
  wmsIcon,
  wmtsIcon,
  xyzIcon,
} from "../assets/svg/OtherIcons";

export enum ICON_NAME {
  // Solid icons
  LAYERS = "layers",
  LEGEND = "legend",
  CHART = "chart",
  REPORT = "report",
  HELP = "help",
  TOOLBOX = "toolbox",
  FILTER = "filter",
  SCENARIO = "scenario",
  STYLE = "style",
  SIGNOUT = "signout",
  ORGANIZATION = "organization",
  MAP = "map",
  MAP_LOCATION = "map-location",
  CLOSE = "close",
  HOUSE = "house",
  FOLDER = "folder",
  FOLDER_NEW = "folder-new",
  SETTINGS = "settings",
  CIRCLECHECK = "circleCheck",
  CIRCLEINFO = "circleInfo",
  OUTILINEDINFO = "outlinedInfo",
  EMAIL = "email",
  ROCKET = "rocket",
  PLUS = "plus",
  MINUS = "minus",
  MAXIMIZE = "maximize",
  MINIMIZE = "minimize",
  STAR = "star",
  ELLIPSIS = "ellipsis",
  SEARCH = "search",
  CHEVRON_LEFT = "chevron-left",
  CHEVRON_RIGHT = "chevron-right",
  CHEVRON_DOWN = "chevron-down",
  CHEVRON_UP = "chevron-up",
  EYE = "eye",
  EYE_SLASH = "eye-slash",
  MORE_VERT = "more-vert",
  MORE_HORIZ = "more-horiz",
  STEPUP = "step-up",
  STEPDOWN = "step-down",
  LOCATION = "location",
  LOCATION_MARKER = "location-marker",
  LOCATION_CROSSHAIRS = "location-crosshairs",
  CROSS = "cross",
  CIRCLE = "circle",
  CIRCLE_PLUS = "circle-plus",
  USER = "user",
  USERS = "users",
  LANGUAGE = "language",
  FILE = "file",
  GLOBE = "globe",
  EXTERNAL_LINK = "external-link",
  HAMBURGER_MENU = "hamburger-menu",
  SHARE = "share",
  TRASH = "trash",
  EDIT = "edit",
  XCLOSE = "xclose",
  EDITPEN = "editpen",
  SAVE = "save",
  DATABASE = "database",
  SORT_ALPHA_ASC = "sort-alpha-asc",
  SORT_ALPHA_DESC = "sort-alpha-desc",
  CLOCK = "clock",
  DOWNLOAD = "download",
  UPLOAD = "upload",
  TABLE = "table",
  BARS_PROGRESS = "bar-progress",
  CREDIT_CARD = "credit-card",
  RULES_COMBINED = "rules-combined",
  RULER_HORIZONTAL = "ruler-horizontal",
  CROWN = "crown",
  BULLSEYE = "bullsey",
  COPY = "copy",
  CHART_PIE = "chart-pie",
  ADD_USER = "add-user",
  EXPAND = "expand",
  SLIDERS = "sliders",
  ZOOM_IN = "zoom-in",
  ZOOM_OUT = "zoom-out",
  LINK = "link",
  REFRESH = "refresh",
  DRAW_POLYGON = "draw-polygon",
  CLONE = "clone",
  MOUNTAIN = "mountain",
  ACCESSIBILITY = "accessibility",
  BOOK = "book",
  RUN = "run",
  BICYCLE = "bicycle",
  PEDELEC = "pedelec",
  BUS = "bus",
  CAR = "car",
  ROUTE = "route",
  TRAM = "tram",
  RAIL = "rail",
  SUBWAY = "subway",
  FERRY = "ferry",
  CABLE_CAR = "cable-car",
  FUNICULAR = "funicular",
  GONDOLA = "gondola",
  BUG = "bug",
  COOKIES = "cookies",
  LOCK = "lock",
  UNLOCK = "unlock",
  PLAY = "play",
  CUBE = "cube",
<<<<<<< HEAD
  GRIP_HORIZONTAL = "grip",
  GRIP_VERTICAL = "grip-vertical",
=======
  IMAGE = "image",
  LIST = "list",
>>>>>>> c7a4a105
  // Brand icons
  GOOGLE = "google",
  MICROSOFT = "microsoft",
  FACEBOOK = "facebook",
  GITHUB = "github",
  GITLAB = "gitlab",
  STACKOVERFLOW = "stackoverflow",
  TWITTER = "twitter",
  LINKEDIN = "linkedin",
  INSTAGRAM = "instagram",
  BITBUCKET = "bitbucket",
  PAYPAL = "paypal",
  REVERSE = "reverse",
  // Custom icons
  ADD_IMAGE = "add-image",
  COMING_SOON = "coming-soon",
  AGGREGATE = "aggregate",
  HEXAGON = "hexagon",
  LICENSE = "license",
  DATA_CATEGORY = "data-category",
  LINE_CHART = "line-chart-icon",
  VERTICAL_BAR_CHART = "vertical-bar-chart",
  HORIZONTAL_BAR_CHART = "horizontal-bar-chart",
  BOUNDING_BOX = "bounding-box",
  POINT_FEATURE = "point-feature",
  LINE_FEATURE = "line-feature",
  POLYGON_FEATURE = "polygon-feature",
  STREET_NETWORK = "street-network",
  WMTS = "wmts",
  WMS = "wms",
  WFS = "wfs",
  XYZ = "xyz",
  ARCGIS_FEATURE_SERVICE = "arcgis-feature-service",
  GEOJSON = "geojson",
  PANEL_APPERANCE = "panel-appearance",
  PANEL_POSITION = "panel-position",
}

const nameToIcon: { [k in ICON_NAME]: IconDefinition } = {
  // Solid icons
  [ICON_NAME.LAYERS]: faLayerGroup,
  [ICON_NAME.LEGEND]: faList,
  [ICON_NAME.CHART]: faChartSimple,
  [ICON_NAME.REPORT]: faFileInvoice,
  [ICON_NAME.HELP]: faQuestionCircle,
  [ICON_NAME.TOOLBOX]: faToolbox,
  [ICON_NAME.FILTER]: faFilter,
  [ICON_NAME.SCENARIO]: faCompassDrafting,
  [ICON_NAME.STYLE]: faPalette,
  [ICON_NAME.SIGNOUT]: faSignOut,
  [ICON_NAME.ORGANIZATION]: faBuilding,
  [ICON_NAME.MAP]: faMap,
  [ICON_NAME.MAP_LOCATION]: faMapLocationDot,
  [ICON_NAME.CLOSE]: faClose,
  [ICON_NAME.HOUSE]: faHouse,
  [ICON_NAME.FOLDER]: faFolder,
  [ICON_NAME.FOLDER_NEW]: faFolderPlus,
  [ICON_NAME.SETTINGS]: faGears,
  [ICON_NAME.CIRCLECHECK]: faCircleCheck,
  [ICON_NAME.CIRCLEINFO]: faCircleInfo,
  [ICON_NAME.OUTILINEDINFO]: faCircleQuestion,
  [ICON_NAME.EMAIL]: faEnvelope,
  [ICON_NAME.ROCKET]: faRocket,
  [ICON_NAME.RUN]: faPersonRunning,
  [ICON_NAME.BUS]: faBus,
  [ICON_NAME.PLUS]: faPlus,
  [ICON_NAME.MINUS]: faMinus,
  [ICON_NAME.MAXIMIZE]: faMaximize,
  [ICON_NAME.MINIMIZE]: faMinimize,
  [ICON_NAME.ELLIPSIS]: faEllipsis,
  [ICON_NAME.SEARCH]: faSearch,
  [ICON_NAME.CHEVRON_LEFT]: faChevronLeft,
  [ICON_NAME.CHEVRON_RIGHT]: faChevronRight,
  [ICON_NAME.CHEVRON_DOWN]: faChevronDown,
  [ICON_NAME.CHEVRON_UP]: faChevronUp,
  [ICON_NAME.EYE]: faEye,
  [ICON_NAME.EYE_SLASH]: faEyeSlash,
  [ICON_NAME.STAR]: faStar,
  [ICON_NAME.MORE_VERT]: faEllipsisVertical,
  [ICON_NAME.MORE_HORIZ]: faEllipsis,
  [ICON_NAME.STEPUP]: faCaretUp,
  [ICON_NAME.STEPDOWN]: faCaretDown,
  [ICON_NAME.LOCATION]: faLocationDot,
  [ICON_NAME.LOCATION_MARKER]: faLocationPin,
  [ICON_NAME.LOCATION_CROSSHAIRS]: faLocationCrosshairs,
  [ICON_NAME.CROSS]: faCross,
  [ICON_NAME.CIRCLE]: faCircle,
  [ICON_NAME.CIRCLE_PLUS]: faCirclePlus,
  [ICON_NAME.USER]: faUser,
  [ICON_NAME.USERS]: faUsers,
  [ICON_NAME.LANGUAGE]: faLanguage,
  [ICON_NAME.FILE]: faFile,
  [ICON_NAME.GLOBE]: faGlobe,
  [ICON_NAME.HAMBURGER_MENU]: faBars,
  [ICON_NAME.SHARE]: faShare,
  [ICON_NAME.TRASH]: faTrash,
  [ICON_NAME.EDIT]: faEdit,
  [ICON_NAME.XCLOSE]: faXmark,
  [ICON_NAME.EDITPEN]: faPen,
  [ICON_NAME.SAVE]: faFloppyDisk,
  [ICON_NAME.DATABASE]: faDatabase,
  [ICON_NAME.SORT_ALPHA_ASC]: faSortAlphaUp,
  [ICON_NAME.SORT_ALPHA_DESC]: faSortAlphaDown,
  [ICON_NAME.CLOCK]: faClock,
  [ICON_NAME.DOWNLOAD]: faDownload,
  [ICON_NAME.UPLOAD]: faUpload,
  [ICON_NAME.TABLE]: faTable,
  [ICON_NAME.BARS_PROGRESS]: faBarsProgress,
  [ICON_NAME.EXTERNAL_LINK]: faExternalLinkAlt,
  [ICON_NAME.CREDIT_CARD]: faCreditCard,
  [ICON_NAME.RULES_COMBINED]: faRulerCombined,
  [ICON_NAME.RULER_HORIZONTAL]: faRulerHorizontal,
  [ICON_NAME.CROWN]: faCrown,
  [ICON_NAME.REVERSE]: faArrowRightArrowLeft,
  [ICON_NAME.BULLSEYE]: faBullseye,
  [ICON_NAME.COPY]: faCopy,
  [ICON_NAME.PEDELEC]: faPersonBiking,
  [ICON_NAME.BICYCLE]: faBicycle,
  [ICON_NAME.CAR]: faCar,
  [ICON_NAME.SLIDERS]: faSliders,
  [ICON_NAME.ZOOM_IN]: faMagnifyingGlassPlus,
  [ICON_NAME.ZOOM_OUT]: faMagnifyingGlassMinus,
  [ICON_NAME.LINK]: faLink,
  [ICON_NAME.REFRESH]: faRefresh,
  [ICON_NAME.MOUNTAIN]: faMountain,
  [ICON_NAME.ACCESSIBILITY]: faStreetView,
  [ICON_NAME.DRAW_POLYGON]: faDrawPolygon,
  [ICON_NAME.CLONE]: faClone,
  [ICON_NAME.BOOK]: faBook,
  [ICON_NAME.ROUTE]: faRoute,
  [ICON_NAME.TRAM]: faTrainTram,
  [ICON_NAME.RAIL]: faTrain,
  [ICON_NAME.SUBWAY]: faSubway,
  [ICON_NAME.FERRY]: faFerry,
  [ICON_NAME.CABLE_CAR]: faCableCar,
  [ICON_NAME.CHART_PIE]: faChartPie,
  [ICON_NAME.ADD_USER]: faUserPlus,
  [ICON_NAME.EXPAND]: faExpand,
  [ICON_NAME.BUG]: faBug,
  [ICON_NAME.COOKIES]: faCookieBite,
  [ICON_NAME.LOCK]: faLock,
  [ICON_NAME.UNLOCK]: faUnlock,
  [ICON_NAME.PLAY]: faPlay,
  [ICON_NAME.CUBE]: faCube,
<<<<<<< HEAD
  [ICON_NAME.GRIP_HORIZONTAL]: faGripHorizontal,
  [ICON_NAME.GRIP_VERTICAL]: faGripVertical,
=======
  [ICON_NAME.IMAGE]: faImage,
  [ICON_NAME.LIST]: faList,
>>>>>>> c7a4a105
  // Brand icons
  [ICON_NAME.GOOGLE]: faGoogle,
  [ICON_NAME.MICROSOFT]: faMicrosoft,
  [ICON_NAME.FACEBOOK]: faFacebook,
  [ICON_NAME.GITHUB]: faGithub,
  [ICON_NAME.GITLAB]: faGitlab,
  [ICON_NAME.STACKOVERFLOW]: faStackOverflow,
  [ICON_NAME.TWITTER]: faXTwitter,
  [ICON_NAME.LINKEDIN]: faLinkedin,
  [ICON_NAME.INSTAGRAM]: faInstagram,
  [ICON_NAME.BITBUCKET]: faBitbucket,
  [ICON_NAME.PAYPAL]: faPaypal,
  // Custom icons
  [ICON_NAME.ADD_IMAGE]: addImageIcon,
  [ICON_NAME.COMING_SOON]: comingSoonIcon,
  [ICON_NAME.FUNICULAR]: funicularIcon,
  [ICON_NAME.GONDOLA]: gondolaIcon,
  [ICON_NAME.AGGREGATE]: aggregateIcon,
  [ICON_NAME.HEXAGON]: hexagonIcon,
  [ICON_NAME.LICENSE]: licenseIcon,
  [ICON_NAME.DATA_CATEGORY]: dataCategoryIcon,
  [ICON_NAME.LINE_CHART]: faChartLine,
  [ICON_NAME.VERTICAL_BAR_CHART]: faChartColumn,
  [ICON_NAME.HORIZONTAL_BAR_CHART]: faChartBar,
  [ICON_NAME.BOUNDING_BOX]: boundingBoxIcon,
  [ICON_NAME.POINT_FEATURE]: pointIcon,
  [ICON_NAME.LINE_FEATURE]: lineIcon,
  [ICON_NAME.POLYGON_FEATURE]: polygonIcon,
  [ICON_NAME.STREET_NETWORK]: streetNetworkIcon,
  [ICON_NAME.WMTS]: wmtsIcon,
  [ICON_NAME.WMS]: wmsIcon,
  [ICON_NAME.WFS]: wfsIcon,
  [ICON_NAME.XYZ]: xyzIcon,
  [ICON_NAME.ARCGIS_FEATURE_SERVICE]: arcgisFeatureServiceIcon,
  [ICON_NAME.GEOJSON]: geojsonIcon,
  [ICON_NAME.PANEL_POSITION]: faAlignCenter,
  [ICON_NAME.PANEL_APPERANCE]: faCircleHalfStroke,
};

interface BrandColors {
  [key: string]: string;
}
export const brandColors: BrandColors = {
  [ICON_NAME.GOOGLE]: "#4285F4",
  [ICON_NAME.MICROSOFT]: "#00A4EE",
  [ICON_NAME.FACEBOOK]: "#3B5998",
  [ICON_NAME.GITHUB]: "#333333",
  [ICON_NAME.GITLAB]: "#FCA121",
  [ICON_NAME.STACKOVERFLOW]: "#FE7A15",
  [ICON_NAME.TWITTER]: "#1DA1F2",
  [ICON_NAME.LINKEDIN]: "#0077B5",
  [ICON_NAME.INSTAGRAM]: "#E1306C",
  [ICON_NAME.BITBUCKET]: "#0052CC",
  [ICON_NAME.PAYPAL]: "#0079C1",
};

library.add(...Object.values(nameToIcon));

export function Icon({ iconName, ...rest }: SvgIconProps & { iconName: ICON_NAME }): JSX.Element {
  if (!(iconName in nameToIcon)) {
    throw new Error(`Invalid icon name: ${iconName}`);
  }
  return (
    <SvgIcon {...rest}>
      <FontAwesomeIcon icon={nameToIcon[iconName]} />
    </SvgIcon>
  );
}<|MERGE_RESOLUTION|>--- conflicted
+++ resolved
@@ -259,13 +259,10 @@
   UNLOCK = "unlock",
   PLAY = "play",
   CUBE = "cube",
-<<<<<<< HEAD
   GRIP_HORIZONTAL = "grip",
   GRIP_VERTICAL = "grip-vertical",
-=======
   IMAGE = "image",
   LIST = "list",
->>>>>>> c7a4a105
   // Brand icons
   GOOGLE = "google",
   MICROSOFT = "microsoft",
@@ -410,13 +407,10 @@
   [ICON_NAME.UNLOCK]: faUnlock,
   [ICON_NAME.PLAY]: faPlay,
   [ICON_NAME.CUBE]: faCube,
-<<<<<<< HEAD
   [ICON_NAME.GRIP_HORIZONTAL]: faGripHorizontal,
   [ICON_NAME.GRIP_VERTICAL]: faGripVertical,
-=======
   [ICON_NAME.IMAGE]: faImage,
   [ICON_NAME.LIST]: faList,
->>>>>>> c7a4a105
   // Brand icons
   [ICON_NAME.GOOGLE]: faGoogle,
   [ICON_NAME.MICROSOFT]: faMicrosoft,
